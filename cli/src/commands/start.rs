--- conflicted
+++ resolved
@@ -260,11 +260,7 @@
         //  2. The user has explicitly disabled CDN.
         //  3. The node is a prover (no need to sync).
         //  4. The node type is not declared (defaults to client) (no need to sync).
-<<<<<<< HEAD
-        if self.dev.is_some() || self.cdn.is_empty() || self.nocdn || self.prover {
-=======
         if self.dev.is_some() || self.nocdn || self.prover || is_no_node_type {
->>>>>>> 2349f3ed
             None
         }
         // Enable the CDN otherwise.
@@ -355,12 +351,6 @@
             }
             // Set the node IP to `4130 + dev`.
             //
-<<<<<<< HEAD
-            // Note: the reason the `bft` flag is an option is to detect for remote devnet testing.
-            if !self.norest && self.bft.is_none() {
-                self.rest = SocketAddr::from_str(&format!("0.0.0.0:{}", 3333 + dev))?;
-                println!("started rest server! {}", self.rest);
-=======
             // Note: the `node` flag is an option to detect remote devnet testing.
             if self.node.is_none() {
                 self.node = Some(SocketAddr::from_str(&format!("0.0.0.0:{}", 4130 + dev))?);
@@ -369,7 +359,6 @@
             // If the `norest` flag is not set and the REST IP is not already specified set the REST IP to `3030 + dev`.
             if !self.norest && self.rest.is_none() {
                 self.rest = Some(SocketAddr::from_str(&format!("0.0.0.0:{}", 3030 + dev)).unwrap());
->>>>>>> 2349f3ed
             }
         }
         Ok(())
@@ -566,7 +555,7 @@
             );
 
             // If the node is running a REST server, print the REST IP and JWT.
-            if node_type.is_validator() || node_type.is_client() {
+            if node_type.is_validator() {
                 if let Some(rest_ip) = rest_ip {
                     println!("🌐 Starting the REST server at {}.\n", rest_ip.to_string().bold());
 
