[package]
name = "snarkos"
version = "2.2.1"
authors = [ "The Aleo Team <hello@aleo.org>" ]
description = "A decentralized operating system"
homepage = "https://aleo.org"
repository = "https://github.com/AleoHQ/snarkOS"
keywords = [
  "aleo",
  "cryptography",
  "blockchain",
  "decentralized",
  "zero-knowledge"
]
categories = [ "cryptography", "operating-systems" ]
license = "Apache-2.0"
edition = "2021"
rust-version = "1.66"

[workspace]
members = [
  "account",
  "cli",
  "display",
  "node",
  "node/bft",
  "node/bft/events",
  "node/bft/ledger-service",
  "node/cdn",
  "node/consensus",
  "node/metrics",
  "node/rest",
  "node/router",
  "node/router/messages",
  "node/sync",
  "node/sync/communication-service",
  "node/sync/locators",
  "node/tcp",
  ".integration"
]

[workspace.dependencies.snarkvm]
<<<<<<< HEAD
#version = "=0.16.2"
git = "https://github.com/AleoHQ/snarkVM.git"
rev = "d17d7e2"
=======
version = "=0.16.5"
#git = "https://github.com/AleoHQ/snarkVM.git"
#rev = "281a181"
>>>>>>> bfe21d56
features = [ "circuit", "console", "rocks" ]

[[bin]]
name = "snarkos"
path = "snarkos/main.rs"

[features]
jemalloc = [ "tikv-jemallocator" ]

[dependencies.anyhow]
version = "1.0.75"

[dependencies.clap]
version = "4.4"
features = [ "derive" ]

[dependencies.once_cell]
version = "1"

[dependencies.snarkos-account]
path = "./account"
version = "=2.2.1"

[dependencies.snarkos-cli]
path = "./cli"
version = "=2.2.1"

[dependencies.snarkos-display]
path = "./display"
version = "=2.2.1"

[dependencies.snarkos-node]
path = "./node"
version = "=2.2.1"

[dependencies.snarkos-node-bft]
path = "./node/bft"
version = "=2.2.1"

[dependencies.snarkos-node-cdn]
path = "./node/cdn"
version = "=2.2.1"

[dependencies.snarkos-node-consensus]
path = "./node/consensus"
version = "=2.2.1"

[dependencies.snarkos-node-rest]
path = "./node/rest"
version = "=2.2.1"

[dependencies.snarkos-node-router]
path = "./node/router"
version = "=2.2.1"

[dependencies.snarkos-node-sync]
path = "./node/sync"
version = "=2.2.1"

[dependencies.snarkos-node-tcp]
path = "./node/tcp"
version = "=2.2.1"

[dependencies.tikv-jemallocator]
version = "0.5"
optional = true

[dev-dependencies.rusty-hook]
version = "0.11.2"

[build-dependencies.walkdir]
version = "2"

[profile.release]
opt-level = 3
lto = "thin"
incremental = true

[profile.bench]
opt-level = 3
debug = false
rpath = false
lto = "thin"
incremental = true
debug-assertions = false

[profile.dev]
opt-level = 2
lto = "thin"
incremental = true

[profile.test]
opt-level = 2
lto = "thin"
incremental = true
debug = true
debug-assertions = true<|MERGE_RESOLUTION|>--- conflicted
+++ resolved
@@ -40,15 +40,9 @@
 ]
 
 [workspace.dependencies.snarkvm]
-<<<<<<< HEAD
-#version = "=0.16.2"
-git = "https://github.com/AleoHQ/snarkVM.git"
-rev = "d17d7e2"
-=======
-version = "=0.16.5"
+version = "=0.16.6"
 #git = "https://github.com/AleoHQ/snarkVM.git"
-#rev = "281a181"
->>>>>>> bfe21d56
+#rev = "d17d7e2"
 features = [ "circuit", "console", "rocks" ]
 
 [[bin]]
