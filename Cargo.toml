[package]
name = "snarkos"
version = "2.2.7"
authors = [ "The Aleo Team <hello@aleo.org>" ]
description = "A decentralized operating system"
homepage = "https://aleo.org"
repository = "https://github.com/AleoHQ/snarkOS"
keywords = [
  "aleo",
  "cryptography",
  "blockchain",
  "decentralized",
  "zero-knowledge"
]
categories = [ "cryptography", "operating-systems" ]
license = "Apache-2.0"
edition = "2021"
rust-version = "1.72.1"

[workspace]
members = [
  "account",
  "cli",
  "display",
  "node",
  "node/bft",
  "node/bft/events",
  "node/bft/ledger-service",
  "node/bft/storage-service",
  "node/cdn",
  "node/consensus",
  "node/metrics",
  "node/rest",
  "node/router",
  "node/router/messages",
  "node/sync",
  "node/sync/communication-service",
  "node/sync/locators",
  "node/tcp",
  ".integration"
]

[workspace.dependencies.snarkvm]
<<<<<<< HEAD
git = "https://github.com/AleoHQ/snarkVM.git"
rev = "3300460"
#version = "=0.16.11"
=======
#git = "https://github.com/AleoHQ/snarkVM.git"
#rev = "06bd41f"
version = "=0.16.18"
>>>>>>> 937150ea
features = [ "circuit", "console", "rocks" ]

[[bin]]
name = "snarkos"
path = "snarkos/main.rs"

[features]
jemalloc = [ "tikv-jemallocator" ]
metrics = [ "snarkos-node-metrics", "snarkos-node/metrics" ]

[dependencies.anyhow]
version = "1.0.79"

[dependencies.clap]
version = "4.4"
features = [ "derive" ]

[dependencies.crossterm]
version = "0.27.0"

[dependencies.once_cell]
version = "1"

[dependencies.snarkos-account]
path = "./account"
version = "=2.2.7"

[dependencies.snarkos-cli]
path = "./cli"
version = "=2.2.7"

[dependencies.snarkos-display]
path = "./display"
version = "=2.2.7"

[dependencies.snarkos-node]
path = "./node"
version = "=2.2.7"

[dependencies.snarkos-node-bft]
path = "./node/bft"
version = "=2.2.7"

[dependencies.snarkos-node-cdn]
path = "./node/cdn"
version = "=2.2.7"

[dependencies.snarkos-node-consensus]
path = "./node/consensus"
version = "=2.2.7"

[dependencies.snarkos-node-metrics]
path = "./node/metrics"
version = "=2.2.7"
optional = true

[dependencies.snarkos-node-rest]
path = "./node/rest"
version = "=2.2.7"

[dependencies.snarkos-node-router]
path = "./node/router"
version = "=2.2.7"

[dependencies.snarkos-node-sync]
path = "./node/sync"
version = "=2.2.7"

[dependencies.snarkos-node-tcp]
path = "./node/tcp"
version = "=2.2.7"

[dependencies.tikv-jemallocator]
version = "0.5"
optional = true

[dev-dependencies.rusty-hook]
version = "0.11.2"

[build-dependencies.walkdir]
version = "2"

[profile.release]
opt-level = 3
lto = "thin"
incremental = true

[profile.bench]
opt-level = 3
debug = false
rpath = false
lto = "thin"
incremental = true
debug-assertions = false

[profile.dev]
opt-level = 2
lto = "thin"
incremental = true

[profile.test]
opt-level = 2
lto = "thin"
incremental = true
debug = true
debug-assertions = true<|MERGE_RESOLUTION|>--- conflicted
+++ resolved
@@ -41,15 +41,9 @@
 ]
 
 [workspace.dependencies.snarkvm]
-<<<<<<< HEAD
 git = "https://github.com/AleoHQ/snarkVM.git"
-rev = "3300460"
-#version = "=0.16.11"
-=======
-#git = "https://github.com/AleoHQ/snarkVM.git"
-#rev = "06bd41f"
-version = "=0.16.18"
->>>>>>> 937150ea
+rev = "963555a"
+#version = "=0.16.18"
 features = [ "circuit", "console", "rocks" ]
 
 [[bin]]
