// Copyright (C) 2019-2020 Aleo Systems Inc.
// This file is part of the snarkOS library.

// The snarkOS library is free software: you can redistribute it and/or modify
// it under the terms of the GNU General Public License as published by
// the Free Software Foundation, either version 3 of the License, or
// (at your option) any later version.

// The snarkOS library is distributed in the hope that it will be useful,
// but WITHOUT ANY WARRANTY; without even the implied warranty of
// MERCHANTABILITY or FITNESS FOR A PARTICULAR PURPOSE. See the
// GNU General Public License for more details.

// You should have received a copy of the GNU General Public License
// along with the snarkOS library. If not, see <https://www.gnu.org/licenses/>.

use crate::algorithms::SignatureScheme;
use snarkos_errors::algorithms::EncryptionError;
use snarkos_utilities::{
    bytes::{FromBytes, ToBytes},
    rand::UniformRand,
};

use rand::Rng;
use std::{fmt::Debug, hash::Hash};

pub trait EncryptionScheme: Sized + Clone + From<<Self as EncryptionScheme>::Parameters> + SignatureScheme {
    type Parameters: Clone + Debug + Eq + ToBytes + FromBytes;
    type PrivateKey: Clone + Debug + Default + Eq + Hash + ToBytes + FromBytes + UniformRand;
    type PublicKey: Clone + Debug + Default + Eq + ToBytes + FromBytes;
    type Text: Clone + Debug + Default + Eq + ToBytes + FromBytes;
    type Randomness: Clone + Debug + Default + Eq + Hash + ToBytes + FromBytes + UniformRand;
    type BlindingExponent: Clone + Debug + Default + Eq + Hash + ToBytes;

    fn setup<R: Rng>(rng: &mut R) -> Self;

    fn generate_private_key<R: Rng>(&self, rng: &mut R) -> <Self as EncryptionScheme>::PrivateKey;

    fn generate_public_key(
        &self,
        private_key: &<Self as EncryptionScheme>::PrivateKey,
    ) -> Result<<Self as EncryptionScheme>::PublicKey, EncryptionError>;

    fn generate_randomness<R: Rng>(
        &self,
        public_key: &<Self as EncryptionScheme>::PublicKey,
        rng: &mut R,
    ) -> Result<Self::Randomness, EncryptionError>;

    fn generate_blinding_exponents(
        &self,
        public_key: &<Self as EncryptionScheme>::PublicKey,
        randomness: &Self::Randomness,
        message_length: usize,
    ) -> Result<Vec<Self::BlindingExponent>, EncryptionError>;

    fn encrypt(
        &self,
        public_key: &<Self as EncryptionScheme>::PublicKey,
        randomness: &Self::Randomness,
        message: &[Self::Text],
    ) -> Result<Vec<Self::Text>, EncryptionError>;

    fn decrypt(
        &self,
<<<<<<< HEAD
        private_key: &<Self as EncryptionScheme>::PrivateKey,
        ciphertext: &Vec<Self::Text>,
=======
        private_key: &Self::PrivateKey,
        ciphertext: &[Self::Text],
>>>>>>> c9e5f823
    ) -> Result<Vec<Self::Text>, EncryptionError>;

    fn parameters(&self) -> &<Self as EncryptionScheme>::Parameters;

    fn private_key_size_in_bits() -> usize;
}<|MERGE_RESOLUTION|>--- conflicted
+++ resolved
@@ -63,13 +63,8 @@
 
     fn decrypt(
         &self,
-<<<<<<< HEAD
         private_key: &<Self as EncryptionScheme>::PrivateKey,
-        ciphertext: &Vec<Self::Text>,
-=======
-        private_key: &Self::PrivateKey,
         ciphertext: &[Self::Text],
->>>>>>> c9e5f823
     ) -> Result<Vec<Self::Text>, EncryptionError>;
 
     fn parameters(&self) -> &<Self as EncryptionScheme>::Parameters;
