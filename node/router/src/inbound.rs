// Copyright (C) 2019-2022 Aleo Systems Inc.
// This file is part of the snarkOS library.

// The snarkOS library is free software: you can redistribute it and/or modify
// it under the terms of the GNU General Public License as published by
// the Free Software Foundation, either version 3 of the License, or
// (at your option) any later version.

// The snarkOS library is distributed in the hope that it will be useful,
// but WITHOUT ANY WARRANTY; without even the implied warranty of
// MERCHANTABILITY or FITNESS FOR A PARTICULAR PURPOSE. See the
// GNU General Public License for more details.

// You should have received a copy of the GNU General Public License
// along with the snarkOS library. If not, see <https://www.gnu.org/licenses/>.

use crate::{Peer, Router, RouterRequest, ALEO_MAXIMUM_FORK_DEPTH};
use snarkos_node_executor::{spawn_task, Executor};
use snarkos_node_messages::*;
use snarkvm::prelude::{Block, Network, ProverSolution, Transaction};

use core::time::Duration;
use std::{net::SocketAddr, sync::atomic::Ordering, time::SystemTime};

#[async_trait]
pub trait Inbound<N: Network>: Executor {
    /// The maximum number of blocks that can be requested per `BlockRequest`.
    const MAXIMUM_BLOCK_REQUEST: u32 = 10;

    /// Handles the receiving of a message from a peer. Upon success, returns `true`.
    #[rustfmt::skip]
    async fn inbound(&self, peer: &Peer<N>, message: Message<N>, router: &Router<N>) -> bool {
        // Retrieve the peer IP.
        let peer_ip = *peer.ip();

        // Process the message.
        trace!("Received '{}' from '{peer_ip}'", message.name());
        match message {
            Message::BlockRequest(message) => self.block_request(message, peer_ip, router).await,
            Message::BlockResponse(message) => self.block_response(message, peer_ip, router).await,
            Message::ChallengeRequest(..) | Message::ChallengeResponse(..) => {
                // Peer is not following the protocol.
                warn!("Peer {peer_ip} is not following the protocol");
                false
            }
            Message::Disconnect(message) => {
                debug!("Disconnecting peer {peer_ip} for the following reason: {:?}", message.reason);
                false
            }
            Message::PeerRequest(..) => Self::peer_request(peer_ip, router).await,
            Message::PeerResponse(message) => Self::peer_response(message, router).await,
            Message::Ping(message) => Self::ping(message, peer_ip, peer).await,
<<<<<<< HEAD
            Message::Pong(message) => self.pong(message, peer_ip, router).await,
            Message::PuzzleRequest(..) => self.puzzle_request(peer_ip, router).await,
            Message::PuzzleResponse(message) => self.puzzle_response(message, peer_ip, peer).await,
=======
            Message::Pong(message) => Self::pong(message, peer_ip, router).await,
            Message::PuzzleRequest(..) => {
                // Retrieve the number of puzzle requests in this interval.
                let num_requests = router.seen_inbound_puzzle_requests.write().await.entry(peer_ip).or_default().clone();
                // Check if the number of puzzle requests is within the limit.
                if num_requests.load(Ordering::SeqCst) < Router::<N>::MAXIMUM_PUZZLE_REQUESTS_PER_INTERVAL {
                    // Increment the number of puzzle requests.
                    num_requests.fetch_add(1, Ordering::SeqCst);
                    // Process the puzzle request.
                    self.puzzle_request(peer_ip, router).await
                } else {
                    // Peer is not following the protocol.
                    warn!("Peer {peer_ip} is not following the protocol");
                    false
                }
            },
            Message::PuzzleResponse(message) => self.puzzle_response(message, peer_ip).await,
>>>>>>> 782409e9
            Message::UnconfirmedBlock(message) => {
                // Clone the message.
                let message_clone = message.clone();

                // Update the timestamp for the unconfirmed block.
                let seen_before = router
                    .seen_inbound_blocks
                    .write()
                    .await
                    .insert(message.block_hash, SystemTime::now())
                    .is_some();

                // Determine whether to propagate the block.
                let should_propagate = !seen_before;

                if !should_propagate {
                    trace!("Skipping 'UnconfirmedBlock {}' from '{peer_ip}'", message.block_hash);
                    true
                } else {
                    // Perform the deferred non-blocking deserialization of the block.
                    match message.block.deserialize().await {
                        Ok(block) => {
                            // Check that the block parameters match.
                            if message.block_height != block.height() || message.block_hash != block.hash() {
                                // Peer is not following the protocol.
                                warn!("Peer {peer_ip} is not following the 'UnconfirmedBlock' protocol");
                                return false;
                            }
                            // Handle the unconfirmed block.
                            self.unconfirmed_block(router, peer_ip, message_clone, block).await
                        }
                        Err(error) => {
                            warn!("[UnconfirmedBlock] {error}");
                            true
                        },
                    }
                }
            },
            Message::UnconfirmedSolution(message) => {
                // Clone the message.
                let message_clone = message.clone();

                // Update the timestamp for the unconfirmed solution.
                let seen_before = router
                    .seen_inbound_solutions
                    .write()
                    .await
                    .insert(message.puzzle_commitment, SystemTime::now())
                    .is_some();

                // Determine whether to propagate the solution.
                let should_propagate = !seen_before;

                if !should_propagate {
                    trace!("Skipping 'UnconfirmedSolution' from '{peer_ip}'");
                    true
                } else {
                    // Perform the deferred non-blocking deserialization of the solution.
                    match message.solution.deserialize().await {
                        Ok(solution) => {
                            // Check that the solution parameters match.
                            if message.puzzle_commitment != solution.commitment() {
                                // Peer is not following the protocol.
                                warn!("Peer {peer_ip} is not following the 'UnconfirmedSolution' protocol");
                                return false;
                            }
                            // Handle the unconfirmed solution.
                            self.unconfirmed_solution(router, peer_ip, message_clone, solution).await
                        }
                        Err(error) => {
                            warn!("[UnconfirmedSolution] {error}");
                            true
                        },
                    }
                }
            },
            Message::UnconfirmedTransaction(message) => {
                // Clone the message.
                let message_clone = message.clone();

                // Update the timestamp for the unconfirmed transaction.
                let seen_before = router
                    .seen_inbound_transactions
                    .write()
                    .await
                    .insert(message.transaction_id, SystemTime::now())
                    .is_some();

                // Determine whether to propagate the transaction.
                let should_propagate = !seen_before;

                if !should_propagate {
                    trace!("Skipping 'UnconfirmedTransaction {}' from '{peer_ip}'", message.transaction_id);
                    true
                } else {
                    // Perform the deferred non-blocking deserialization of the transaction.
                    match message.transaction.deserialize().await {
                        Ok(transaction) => {
                            // Check that the transaction parameters match.
                            if message.transaction_id != transaction.id() {
                                // Peer is not following the protocol.
                                warn!("Peer {peer_ip} is not following the 'UnconfirmedTransaction' protocol");
                                return false;
                            }
                            // Handle the unconfirmed transaction.
                            self.unconfirmed_transaction(router, peer_ip, message_clone, transaction).await
                        }
                        Err(error) => {
                            warn!("[UnconfirmedTransaction] {error}");
                            true
                        },
                    }
                }
            }
        }
    }

    async fn block_request(&self, _message: BlockRequest, peer_ip: SocketAddr, _router: &Router<N>) -> bool {
        // // Ensure the request is within the accepted limits.
        // let number_of_blocks = end_block_height.saturating_sub(start_block_height);
        // if number_of_blocks > Router::<N>::MAXIMUM_BLOCK_REQUEST {
        //     // Route a `Failure` to the ledger.
        //     let failure = format!("Attempted to request {} blocks", number_of_blocks);
        //     if let Err(error) = state.ledger().router().send(LedgerRequest::Failure(peer_ip, failure)).await {
        //         warn!("[Failure] {}", error);
        //     }
        //     continue;
        // }
        // // Retrieve the requested blocks.
        // let blocks = match state.ledger().reader().get_blocks(start_block_height, end_block_height) {
        //     Ok(blocks) => blocks,
        //     Err(error) => {
        //         // Route a `Failure` to the ledger.
        //         if let Err(error) = state.ledger().router().send(LedgerRequest::Failure(peer_ip, format!("{}", error))).await {
        //             warn!("[Failure] {}", error);
        //         }
        //         continue;
        //     }
        // };
        // // Send a `BlockResponse` message for each block to the peer.
        // for block in blocks {
        //     debug!("Sending 'BlockResponse {}' to {}", block.height(), peer_ip);
        //     if let Err(error) = peer.outbound_socket.send(Message::BlockResponse(Data::Object(block))).await {
        //         warn!("[BlockResponse] {}", error);
        //         break;
        //     }
        // }
        debug!("Disconnecting '{peer_ip}' for the following reason - {:?}", DisconnectReason::ProtocolViolation);
        false
    }

    async fn block_response(&self, _message: BlockResponse<N>, peer_ip: SocketAddr, _router: &Router<N>) -> bool {
        // // Perform the deferred non-blocking deserialization of the block.
        // match block.deserialize().await {
        //     Ok(block) => {
        //         // Route the `BlockResponse` to the ledger.
        //         if let Err(error) = state.ledger().router().send(LedgerRequest::BlockResponse(peer_ip, block)).await {
        //             warn!("[BlockResponse] {}", error);
        //         }
        //     },
        //     // Route the `Failure` to the ledger.
        //     Err(error) => if let Err(error) = state.ledger().router().send(LedgerRequest::Failure(peer_ip, format!("{}", error))).await {
        //         warn!("[Failure] {}", error);
        //     }
        // }
        debug!("Disconnecting '{peer_ip}' for the following reason - {:?}", DisconnectReason::ProtocolViolation);
        false
    }

    async fn peer_request(peer_ip: SocketAddr, router: &Router<N>) -> bool {
        // Send a `PeerResponse` message.
        if let Err(error) = router.process(RouterRequest::SendPeerResponse(peer_ip)).await {
            warn!("[PeerRequest] {error}");
        }
        true
    }

    async fn peer_response(message: PeerResponse, router: &Router<N>) -> bool {
        // Adds the given peer IPs to the list of candidate peers.
        if let Err(error) = router.process(RouterRequest::ReceivePeerResponse(message.peers)).await {
            warn!("[PeerResponse] {error}");
        }
        true
    }

    async fn ping(message: Ping, peer_ip: SocketAddr, peer: &Peer<N>) -> bool {
        // Ensure the message protocol version is not outdated.
        if message.version < Message::<N>::VERSION {
            warn!("Dropping {peer_ip} on version {} (outdated)", message.version);
            return false;
        }
        // Ensure the maximum fork depth is correct.
        if message.fork_depth != ALEO_MAXIMUM_FORK_DEPTH {
            warn!("Dropping {peer_ip} for an incorrect maximum fork depth of {}", message.fork_depth);
            return false;
        }
        // // Perform the deferred non-blocking deserialization of the block header.
        // match block_header.deserialize().await {
        //     Ok(block_header) => {
        //         // If this node is not a sync node and is syncing, the peer is a sync node, and this node is ahead, proceed to disconnect.
        //         if E::NODE_TYPE != NodeType::Beacon
        //             && E::status().is_syncing()
        //             && node_type == NodeType::Beacon
        //             && state.ledger().reader().latest_cumulative_weight() > block_header.cumulative_weight()
        //         {
        //             trace!("Disconnecting from {} (ahead of sync node)", peer_ip);
        //             break;
        //         }
        //
        //         // Update peer's block height.
        //         peer.block_height = block_header.height();
        //     }
        //     Err(error) => warn!("[Ping] {}", error),
        // }

        // Update the version of the peer.
        *peer.version.write().await = message.version;
        // Update the node type of the peer.
        *peer.node_type.write().await = message.node_type;
        // Update the block height of the peer.
        if let Some(height) = message.block_height {
            *peer.block_height.write().await = height;
        }
        // Update the status of the peer.
        *peer.status.write().await = message.status;

        // // Determine if the peer is on a fork (or unknown).
        // let is_fork = match state.ledger().reader().get_block_hash(peer.block_height) {
        //     Ok(expected_block_hash) => Some(expected_block_hash != block_hash),
        //     Err(_) => None,
        // };
        let is_fork = Some(false);

        // Send a `Pong` message to the peer.
        if let Err(error) = peer.send(Message::Pong(Pong { is_fork })).await {
            warn!("[Pong] {error}");
        }
        true
    }

    async fn pong(&self, _message: Pong, peer_ip: SocketAddr, router: &Router<N>) -> bool {
        // // Perform the deferred non-blocking deserialization of block locators.
        // let request = match block_locators.deserialize().await {
        //     // Route the `Pong` to the ledger.
        //     Ok(block_locators) => LedgerRequest::Pong(peer_ip, peer.node_type, peer.status, is_fork, block_locators),
        //     // Route the `Failure` to the ledger.
        //     Err(error) => LedgerRequest::Failure(peer_ip, format!("{}", error)),
        // };
        //
        // // Route the request to the ledger.
        // if let Err(error) = state.ledger().router().send(request).await {
        //     warn!("[Pong] {}", error);
        // }

        // Spawn an asynchronous task for the `Ping` request.
        let router = router.clone();
        spawn_task!(Self, {
            // Sleep for the preset time before sending a `Ping` request.
            tokio::time::sleep(Duration::from_secs(Router::<N>::PING_SLEEP_IN_SECS)).await;

            // Send a `Ping` request to the peer.
            let message = Message::Ping(Ping {
                version: Message::<N>::VERSION,
                fork_depth: ALEO_MAXIMUM_FORK_DEPTH,
                node_type: Self::NODE_TYPE,
                block_height: None,
                status: Self::status().get(),
            });
            if let Err(error) = router.process(RouterRequest::MessageSend(peer_ip, message)).await {
                warn!("[Ping] {error}");
            }
        });
        true
    }

    async fn puzzle_request(&self, peer_ip: SocketAddr, _router: &Router<N>) -> bool {
        debug!("Disconnecting '{peer_ip}' for the following reason - {:?}", DisconnectReason::ProtocolViolation);
        false
    }

    async fn puzzle_response(&self, _message: PuzzleResponse<N>, peer_ip: SocketAddr, _peer: &Peer<N>) -> bool {
        debug!("Disconnecting '{peer_ip}' for the following reason - {:?}", DisconnectReason::ProtocolViolation);
        false
    }

    async fn unconfirmed_block(
        &self,
        router: &Router<N>,
        peer_ip: SocketAddr,
        message: UnconfirmedBlock<N>,
        _block: Block<N>,
    ) -> bool {
        // Propagate the `UnconfirmedBlock`.
        let request = RouterRequest::MessagePropagate(Message::UnconfirmedBlock(message), vec![peer_ip]);
        if let Err(error) = router.process(request).await {
            warn!("[UnconfirmedBlock] {error}");
        }
        true

        // // Ensure the unconfirmed block is at least within 2 blocks of the latest block height,
        // // and no more that 2 blocks ahead of the latest block height.
        // // If it is stale, skip the routing of this unconfirmed block to the ledger.
        // let latest_block_height = state.ledger().reader().latest_block_height();
        // let lower_bound = latest_block_height.saturating_sub(2);
        // let upper_bound = latest_block_height.saturating_add(2);
        // let is_within_range = block_height >= lower_bound && block_height <= upper_bound;
        //
        // // Ensure the node is not peering.
        // let is_node_ready = !Self::status().is_peering();
        //
        // if !is_router_ready || !is_within_range || !is_node_ready {
        //     trace!("Skipping 'UnconfirmedBlock {}' from {}", block_height, peer_ip)
        // } else {
        //     // Perform the deferred non-blocking deserialization of the block.
        //     let request = match block.deserialize().await {
        //         // Ensure the claimed block height and block hash matches in the deserialized block.
        //         Ok(block) => match block_height == block.height() && block_hash == block.hash() {
        //             // Route the `UnconfirmedBlock` to the ledger.
        //             true => LedgerRequest::UnconfirmedBlock(peer_ip, block),
        //             // Route the `Failure` to the ledger.
        //             false => LedgerRequest::Failure(peer_ip, "Malformed UnconfirmedBlock message".to_string())
        //         },
        //         // Route the `Failure` to the ledger.
        //         Err(error) => LedgerRequest::Failure(peer_ip, format!("{}", error)),
        //     };
        //
        //     // Route the request to the ledger.
        //     if let Err(error) = state.ledger().router().send(request).await {
        //         warn!("[UnconfirmedBlock] {}", error);
        //     }
        // }
    }

    async fn unconfirmed_solution(
        &self,
        router: &Router<N>,
        peer_ip: SocketAddr,
        message: UnconfirmedSolution<N>,
        solution: ProverSolution<N>,
    ) -> bool;

    async fn unconfirmed_transaction(
        &self,
        router: &Router<N>,
        peer_ip: SocketAddr,
        message: UnconfirmedTransaction<N>,
        _transaction: Transaction<N>,
    ) -> bool {
        // Propagate the `UnconfirmedTransaction`.
        let request = RouterRequest::MessagePropagate(Message::UnconfirmedTransaction(message), vec![peer_ip]);
        if let Err(error) = router.process(request).await {
            warn!("[UnconfirmedTransaction] {error}");
        }
        true
    }
}<|MERGE_RESOLUTION|>--- conflicted
+++ resolved
@@ -50,12 +50,7 @@
             Message::PeerRequest(..) => Self::peer_request(peer_ip, router).await,
             Message::PeerResponse(message) => Self::peer_response(message, router).await,
             Message::Ping(message) => Self::ping(message, peer_ip, peer).await,
-<<<<<<< HEAD
             Message::Pong(message) => self.pong(message, peer_ip, router).await,
-            Message::PuzzleRequest(..) => self.puzzle_request(peer_ip, router).await,
-            Message::PuzzleResponse(message) => self.puzzle_response(message, peer_ip, peer).await,
-=======
-            Message::Pong(message) => Self::pong(message, peer_ip, router).await,
             Message::PuzzleRequest(..) => {
                 // Retrieve the number of puzzle requests in this interval.
                 let num_requests = router.seen_inbound_puzzle_requests.write().await.entry(peer_ip).or_default().clone();
@@ -71,8 +66,7 @@
                     false
                 }
             },
-            Message::PuzzleResponse(message) => self.puzzle_response(message, peer_ip).await,
->>>>>>> 782409e9
+            Message::PuzzleResponse(message) => self.puzzle_response(message, peer_ip, peer).await,
             Message::UnconfirmedBlock(message) => {
                 // Clone the message.
                 let message_clone = message.clone();
