--- conflicted
+++ resolved
@@ -24,22 +24,8 @@
         TransmissionRequest,
         TransmissionResponse,
     },
-<<<<<<< HEAD
-    helpers::{
-        assign_to_worker,
-        Cache,
-        EventOrBytes,
-        NoiseCodec,
-        NoiseState,
-        PrimarySender,
-        Resolver,
-        Storage,
-        WorkerSender,
-    },
-=======
-    helpers::{assign_to_worker, Cache, EventCodec, PrimarySender, Resolver, WorkerSender},
+    helpers::{assign_to_worker, Cache, EventOrBytes, NoiseCodec, NoiseState, PrimarySender, Resolver, WorkerSender},
     primary::Ledger,
->>>>>>> c9031fb6
     CONTEXT,
     MAX_BATCH_DELAY,
     MAX_GC_ROUNDS,
@@ -57,11 +43,8 @@
 };
 use snarkvm::{console::prelude::*, ledger::narwhal::Data, prelude::Address};
 
-<<<<<<< HEAD
 use bytes::Bytes;
-=======
 use colored::Colorize;
->>>>>>> c9031fb6
 use futures::SinkExt;
 use indexmap::{IndexMap, IndexSet};
 use parking_lot::{Mutex, RwLock};
@@ -1026,41 +1009,24 @@
 }
 
 #[cfg(test)]
-<<<<<<< HEAD
 mod prop_tests {
-    use crate::{
-        helpers::{init_worker_channels, Storage},
-=======
-pub mod prop_tests {
     use super::MAX_COMMITTEE_SIZE;
     use crate::{
+        gateway::prop_tests::GatewayAddress::{Dev, Prod},
         helpers::{init_worker_channels, Storage},
-        prop_tests::GatewayAddress::{Dev, Prod},
->>>>>>> c9031fb6
         Gateway,
         Worker,
         MAX_WORKERS,
         MEMORY_POOL_PORT,
     };
-<<<<<<< HEAD
-
-    use snarkos_account::Account;
-    use snarkos_node_narwhal_committee::{
-        prop_tests::{CommitteeContext, ValidatorSet},
-        MAX_COMMITTEE_SIZE,
-    };
-    use snarkos_node_narwhal_ledger_service::MockLedgerService;
-    use snarkos_node_tcp::P2P;
-    use snarkvm::prelude::Testnet3;
-=======
+
     use snarkos_account::Account;
     use snarkos_node_narwhal_ledger_service::MockLedgerService;
     use snarkos_node_tcp::P2P;
     use snarkvm::{
         ledger::committee::prop_tests::{CommitteeContext, ValidatorSet},
-        prelude::PrivateKey,
+        prelude::{PrivateKey, Testnet3},
     };
->>>>>>> c9031fb6
 
     use indexmap::IndexMap;
     use proptest::{
@@ -1074,11 +1040,7 @@
     };
     use test_strategy::proptest;
 
-<<<<<<< HEAD
     type CurrentNetwork = Testnet3;
-=======
-    type CurrentNetwork = snarkvm::prelude::Testnet3;
->>>>>>> c9031fb6
 
     impl Debug for Gateway<CurrentNetwork> {
         fn fmt(&self, f: &mut Formatter<'_>) -> std::fmt::Result {
@@ -1141,11 +1103,7 @@
                     Just(account_selector.select(validators)),
                     0u8..,
                 )
-<<<<<<< HEAD
-                    .prop_map(|(a, b, c, d)| (a, b, c.account, GatewayAddress::Dev(d)))
-=======
                     .prop_map(|(a, b, c, d)| (a, b, c.private_key, Dev(d)))
->>>>>>> c9031fb6
             })
             .boxed()
     }
@@ -1160,11 +1118,7 @@
                     Just(account_selector.select(validators)),
                     any::<Option<SocketAddr>>(),
                 )
-<<<<<<< HEAD
-                    .prop_map(|(a, b, c, d)| (a, b, c.account, GatewayAddress::Prod(d)))
-=======
                     .prop_map(|(a, b, c, d)| (a, b, c.private_key, Prod(d)))
->>>>>>> c9031fb6
             })
             .boxed()
     }
