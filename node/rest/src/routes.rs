--- conflicted
+++ resolved
@@ -264,14 +264,14 @@
         Ok(ErasedJson::pretty(rest.ledger.latest_committee()?))
     }
 
-<<<<<<< HEAD
     // GET /<network>/committee/{height}
     pub(crate) async fn get_committee(
         State(rest): State<Self>,
         Path(height): Path<u32>,
     ) -> Result<ErasedJson, RestError> {
         Ok(ErasedJson::pretty(rest.ledger.get_committee(height)?))
-=======
+    }
+
     // GET /<network>/delegators/{validator}
     pub(crate) async fn get_delegators_for_validator(
         State(rest): State<Self>,
@@ -288,7 +288,6 @@
             Ok(Err(err)) => Err(RestError(format!("Unable to request delegators - {err}"))),
             Err(err) => Err(RestError(format!("Unable to request delegators - {err}"))),
         }
->>>>>>> d6a441b5
     }
 
     // GET /<network>/peers/count
