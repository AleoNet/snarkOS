--- conflicted
+++ resolved
@@ -86,32 +86,10 @@
         storage_mode: StorageMode,
         shutdown: Arc<AtomicBool>,
     ) -> Result<Self> {
-        println!("initializing signal node");
         // Initialize the signal handler.
         let signal_node = Self::handle_signals(shutdown.clone());
 
-        println!("initializing ledger");
         // Initialize the ledger.
-<<<<<<< HEAD
-        let ledger = Ledger::<N, C>::load(genesis.clone(), dev)?;
-        println!("initialized ledger");
-        // TODO: Remove me after Phase 3.
-        let ledger = crate::phase_3_reset(ledger, dev)?;
-        println!("completed phase 3 reset");
-        // Initialize the CDN.
-        // if let Some(base_url) = cdn {
-        //     println!("initializing cdn... {}", base_url);
-        //     // Sync the ledger with the CDN.
-        //     if let Err((_, error)) = snarkos_node_cdn::sync_ledger_with_cdn(&base_url, ledger.clone()).await {
-        //         crate::log_clean_error(dev);
-        //         return Err(error);
-        //     }
-        // }
-
-        // Initialize the ledger service.
-        let ledger_service = Arc::new(CoreLedgerService::<N, C>::new(ledger.clone()));
-        println!("initilalized ledger service");
-=======
         let ledger = Ledger::<N, C>::load(genesis.clone(), storage_mode.clone())?;
 
         // Initialize the CDN.
@@ -127,7 +105,6 @@
 
         // Initialize the ledger service.
         let ledger_service = Arc::new(CoreLedgerService::<N, C>::new(ledger.clone(), shutdown.clone()));
->>>>>>> 2349f3ed
         // Initialize the sync module.
         let sync = BlockSync::new(BlockSyncMode::Router, ledger_service.clone());
         // Determine if the client should allow external peers.
@@ -155,23 +132,15 @@
             handles: Default::default(),
             shutdown,
         };
-        println!("initilalized node");
-        println!("initilalizing rest server");
+
         // Initialize the REST server.
         if let Some(rest_ip) = rest_ip {
-<<<<<<< HEAD
-            node.rest = Some(Rest::start(rest_ip, None, ledger.clone(), Arc::new(node.clone()))?);
-            println!("initilalized rest server");
-=======
             node.rest = Some(Rest::start(rest_ip, rest_rps, None, ledger.clone(), Arc::new(node.clone())).await?);
->>>>>>> 2349f3ed
         }
         // Initialize the routing.
         node.initialize_routing().await;
-        println!("initilalized routing");
         // Initialize the sync module.
         node.initialize_sync();
-        println!("initilalized sync");
         // Initialize the notification message loop.
         node.handles.lock().push(crate::start_notification_message_loop());
         // Pass the node to the signal handler.
