// Copyright (C) 2019-2023 Aleo Systems Inc.
// This file is part of the snarkOS library.

// Licensed under the Apache License, Version 2.0 (the "License");
// you may not use this file except in compliance with the License.
// You may obtain a copy of the License at:
// http://www.apache.org/licenses/LICENSE-2.0

// Unless required by applicable law or agreed to in writing, software
// distributed under the License is distributed on an "AS IS" BASIS,
// WITHOUT WARRANTIES OR CONDITIONS OF ANY KIND, either express or implied.
// See the License for the specific language governing permissions and
// limitations under the License.

mod router;

use crate::traits::NodeInterface;
use snarkos_account::Account;
use snarkos_node_bft::{helpers::init_primary_channels, ledger_service::CoreLedgerService, spawn_blocking};
use snarkos_node_consensus::Consensus;
use snarkos_node_rest::Rest;
use snarkos_node_router::{
    messages::{NodeType, PuzzleResponse, UnconfirmedSolution, UnconfirmedTransaction},
    Heartbeat,
    Inbound,
    Outbound,
    Router,
    Routing,
};
use snarkos_node_sync::{BlockSync, BlockSyncMode};
use snarkos_node_tcp::{
    protocols::{Disconnect, Handshake, OnConnect, Reading, Writing},
    P2P,
};
use snarkvm::prelude::{
    block::{Block, Header},
    coinbase::ProverSolution,
    store::ConsensusStorage,
    Ledger,
    Network,
};

use aleo_std::StorageMode;
use anyhow::Result;
use core::future::Future;
use parking_lot::Mutex;
use std::{
    net::SocketAddr,
    sync::{atomic::AtomicBool, Arc},
    time::Duration,
};
use tokio::task::JoinHandle;

/// A validator is a full node, capable of validating blocks.
#[derive(Clone)]
pub struct Validator<N: Network, C: ConsensusStorage<N>> {
    /// The ledger of the node.
    ledger: Ledger<N, C>,
    /// The consensus module of the node.
    consensus: Consensus<N>,
    /// The router of the node.
    router: Router<N>,
    /// The REST server of the node.
    rest: Option<Rest<N, C, Self>>,
    /// The sync module.
    sync: BlockSync<N>,
    /// The spawned handles.
    handles: Arc<Mutex<Vec<JoinHandle<()>>>>,
    /// The shutdown signal.
    shutdown: Arc<AtomicBool>,
}

impl<N: Network, C: ConsensusStorage<N>> Validator<N, C> {
    /// Initializes a new validator node.
    pub async fn new(
        node_ip: SocketAddr,
        bft_ip: Option<SocketAddr>,
        rest_ip: Option<SocketAddr>,
        rest_rps: u32,
        account: Account<N>,
        trusted_peers: &[SocketAddr],
        trusted_validators: &[SocketAddr],
        genesis: Block<N>,
        cdn: Option<String>,
        storage_mode: StorageMode,
<<<<<<< HEAD
        allow_external_peers: bool,
=======
        dev_txs: bool,
>>>>>>> bb7664c2
    ) -> Result<Self> {
        // Prepare the shutdown flag.
        let shutdown: Arc<AtomicBool> = Default::default();

        // Initialize the signal handler.
        let signal_node = Self::handle_signals(shutdown.clone());

        // Initialize the ledger.
        let ledger = Ledger::load(genesis, storage_mode.clone())?;

        // Initialize the CDN.
        if let Some(base_url) = cdn {
            // Sync the ledger with the CDN.
            if let Err((_, error)) =
                snarkos_node_cdn::sync_ledger_with_cdn(&base_url, ledger.clone(), shutdown.clone()).await
            {
                crate::log_clean_error(&storage_mode);
                return Err(error);
            }
        }

        // Initialize the ledger service.
        let ledger_service = Arc::new(CoreLedgerService::new(ledger.clone(), shutdown.clone()));
        // Initialize the sync module.
        let sync = BlockSync::new(BlockSyncMode::Gateway, ledger_service.clone());

        // Initialize the consensus.
        let mut consensus =
            Consensus::new(account.clone(), ledger_service, bft_ip, trusted_validators, storage_mode.clone())?;
        // Initialize the primary channels.
        let (primary_sender, primary_receiver) = init_primary_channels::<N>();
        // Start the consensus.
        consensus.run(primary_sender, primary_receiver).await?;

        // Initialize the node router.
        let router = Router::new(
            node_ip,
            NodeType::Validator,
            account,
            trusted_peers,
            Self::MAXIMUM_NUMBER_OF_PEERS as u16,
            matches!(storage_mode, StorageMode::Development(_)),
            allow_external_peers,
        )
        .await?;

        // Initialize the node.
        let mut node = Self {
            ledger: ledger.clone(),
            consensus: consensus.clone(),
            router,
            rest: None,
            sync,
            handles: Default::default(),
            shutdown,
        };
        // Initialize the transaction pool.
        node.initialize_transaction_pool(storage_mode, dev_txs)?;

        // Initialize the REST server.
        if let Some(rest_ip) = rest_ip {
            node.rest =
                Some(Rest::start(rest_ip, rest_rps, Some(consensus), ledger.clone(), Arc::new(node.clone())).await?);
        }
        // Initialize the routing.
        node.initialize_routing().await;
        // Initialize the notification message loop.
        node.handles.lock().push(crate::start_notification_message_loop());
        // Pass the node to the signal handler.
        let _ = signal_node.set(node.clone());
        // Return the node.
        Ok(node)
    }

    /// Returns the ledger.
    pub fn ledger(&self) -> &Ledger<N, C> {
        &self.ledger
    }

    /// Returns the REST server.
    pub fn rest(&self) -> &Option<Rest<N, C, Self>> {
        &self.rest
    }
}

impl<N: Network, C: ConsensusStorage<N>> Validator<N, C> {
    // /// Initialize the transaction pool.
    // fn initialize_transaction_pool(&self, dev: Option<u16>) -> Result<()> {
    //     use snarkvm::{
    //         console::{
    //             account::ViewKey,
    //             program::{Identifier, Literal, Plaintext, ProgramID, Record, Value},
    //             types::U64,
    //         },
    //         ledger::block::transition::Output,
    //     };
    //     use std::str::FromStr;
    //
    //     // Initialize the locator.
    //     let locator = (ProgramID::from_str("credits.aleo")?, Identifier::from_str("split")?);
    //     // Initialize the record name.
    //     let record_name = Identifier::from_str("credits")?;
    //
    //     /// Searches the genesis block for the mint record.
    //     fn search_genesis_for_mint<N: Network>(
    //         block: Block<N>,
    //         view_key: &ViewKey<N>,
    //     ) -> Option<Record<N, Plaintext<N>>> {
    //         for transition in block.transitions().filter(|t| t.is_mint()) {
    //             if let Output::Record(_, _, Some(ciphertext)) = &transition.outputs()[0] {
    //                 if ciphertext.is_owner(view_key) {
    //                     match ciphertext.decrypt(view_key) {
    //                         Ok(record) => return Some(record),
    //                         Err(error) => {
    //                             error!("Failed to decrypt the mint output record - {error}");
    //                             return None;
    //                         }
    //                     }
    //                 }
    //             }
    //         }
    //         None
    //     }
    //
    //     /// Searches the block for the split record.
    //     fn search_block_for_split<N: Network>(
    //         block: Block<N>,
    //         view_key: &ViewKey<N>,
    //     ) -> Option<Record<N, Plaintext<N>>> {
    //         let mut found = None;
    //         // TODO (howardwu): Switch to the iterator when DoubleEndedIterator is supported.
    //         // block.transitions().rev().for_each(|t| {
    //         let splits = block.transitions().filter(|t| t.is_split()).collect::<Vec<_>>();
    //         splits.iter().rev().for_each(|t| {
    //             if found.is_some() {
    //                 return;
    //             }
    //             let Output::Record(_, _, Some(ciphertext)) = &t.outputs()[1] else {
    //                 error!("Failed to find the split output record");
    //                 return;
    //             };
    //             if ciphertext.is_owner(view_key) {
    //                 match ciphertext.decrypt(view_key) {
    //                     Ok(record) => found = Some(record),
    //                     Err(error) => {
    //                         error!("Failed to decrypt the split output record - {error}");
    //                     }
    //                 }
    //             }
    //         });
    //         found
    //     }
    //
    //     let self_ = self.clone();
    //     self.spawn(async move {
    //         // Retrieve the view key.
    //         let view_key = self_.view_key();
    //         // Initialize the record.
    //         let mut record = {
    //             let mut found = None;
    //             let mut height = self_.ledger.latest_height();
    //             while found.is_none() && height > 0 {
    //                 // Retrieve the block.
    //                 let Ok(block) = self_.ledger.get_block(height) else {
    //                     error!("Failed to get block at height {}", height);
    //                     break;
    //                 };
    //                 // Search for the latest split record.
    //                 if let Some(record) = search_block_for_split(block, view_key) {
    //                     found = Some(record);
    //                 }
    //                 // Decrement the height.
    //                 height = height.saturating_sub(1);
    //             }
    //             match found {
    //                 Some(record) => record,
    //                 None => {
    //                     // Retrieve the genesis block.
    //                     let Ok(block) = self_.ledger.get_block(0) else {
    //                         error!("Failed to get the genesis block");
    //                         return;
    //                     };
    //                     // Search the genesis block for the mint record.
    //                     if let Some(record) = search_genesis_for_mint(block, view_key) {
    //                         found = Some(record);
    //                     }
    //                     found.expect("Failed to find the split output record")
    //                 }
    //             }
    //         };
    //         info!("Starting transaction pool...");
    //         // Start the transaction loop.
    //         loop {
    //             tokio::time::sleep(Duration::from_secs(1)).await;
    //             // If the node is running in development mode, only generate if you are allowed.
    //             if let Some(dev) = dev {
    //                 if dev != 0 {
    //                     continue;
    //                 }
    //             }
    //
    //             // Prepare the inputs.
    //             let inputs = [Value::from(record.clone()), Value::from(Literal::U64(U64::new(1)))].into_iter();
    //             // Execute the transaction.
    //             let transaction = match self_.ledger.vm().execute(
    //                 self_.private_key(),
    //                 locator,
    //                 inputs,
    //                 None,
    //                 None,
    //                 &mut rand::thread_rng(),
    //             ) {
    //                 Ok(transaction) => transaction,
    //                 Err(error) => {
    //                     error!("Transaction pool encountered an execution error - {error}");
    //                     continue;
    //                 }
    //             };
    //             // Retrieve the transition.
    //             let Some(transition) = transaction.transitions().next() else {
    //                 error!("Transaction pool encountered a missing transition");
    //                 continue;
    //             };
    //             // Retrieve the second output.
    //             let Output::Record(_, _, Some(ciphertext)) = &transition.outputs()[1] else {
    //                 error!("Transaction pool encountered a missing output");
    //                 continue;
    //             };
    //             // Save the second output record.
    //             let Ok(next_record) = ciphertext.decrypt(view_key) else {
    //                 error!("Transaction pool encountered a decryption error");
    //                 continue;
    //             };
    //             // Broadcast the transaction.
    //             if self_
    //                 .unconfirmed_transaction(
    //                     self_.router.local_ip(),
    //                     UnconfirmedTransaction::from(transaction.clone()),
    //                     transaction.clone(),
    //                 )
    //                 .await
    //             {
    //                 info!("Transaction pool broadcasted the transaction");
    //                 let commitment = next_record.to_commitment(&locator.0, &record_name).unwrap();
    //                 while !self_.ledger.contains_commitment(&commitment).unwrap_or(false) {
    //                     tokio::time::sleep(Duration::from_secs(1)).await;
    //                 }
    //                 info!("Transaction accepted by the ledger");
    //             }
    //             // Save the record.
    //             record = next_record;
    //         }
    //     });
    //     Ok(())
    // }

    /// Initialize the transaction pool.
    fn initialize_transaction_pool(&self, storage_mode: StorageMode, dev_txs: bool) -> Result<()> {
        use snarkvm::console::{
            program::{Identifier, Literal, ProgramID, Value},
            types::U64,
        };
        use std::str::FromStr;

        // Initialize the locator.
        let locator = (ProgramID::from_str("credits.aleo")?, Identifier::from_str("transfer_public")?);

        // Determine whether to start the loop.
        match storage_mode {
            // If the node is running in development mode, only generate if you are allowed.
            StorageMode::Development(id) => {
                // If the node is not the first node, or if we should not create dev traffic, do not start the loop.
                if id != 0 || !dev_txs {
                    return Ok(());
                }
            }
            _ => {
                // Retrieve the genesis committee.
                let Ok(Some(committee)) = self.ledger.get_committee_for_round(0) else {
                    // If the genesis committee is not available, do not start the loop.
                    return Ok(());
                };
                // Retrieve the first member.
                // Note: It is guaranteed that the committee has at least one member.
                let first_member = committee.members().first().unwrap().0;
                // If the node is not the first member, do not start the loop.
                if self.address() != *first_member {
                    return Ok(());
                }
            }
        }

        let self_ = self.clone();
        self.spawn(async move {
            tokio::time::sleep(Duration::from_secs(3)).await;
            info!("Starting transaction pool...");

            // Start the transaction loop.
            loop {
                tokio::time::sleep(Duration::from_millis(500)).await;

                // Prepare the inputs.
                let inputs = [Value::from(Literal::Address(self_.address())), Value::from(Literal::U64(U64::new(1)))];
                // Execute the transaction.
                let self__ = self_.clone();
                let transaction = match spawn_blocking!(self__.ledger.vm().execute(
                    self__.private_key(),
                    locator,
                    inputs.into_iter(),
                    None,
                    10_000,
                    None,
                    &mut rand::thread_rng(),
                )) {
                    Ok(transaction) => transaction,
                    Err(error) => {
                        error!("Transaction pool encountered an execution error - {error}");
                        continue;
                    }
                };
                // Broadcast the transaction.
                if self_
                    .unconfirmed_transaction(
                        self_.router.local_ip(),
                        UnconfirmedTransaction::from(transaction.clone()),
                        transaction.clone(),
                    )
                    .await
                {
                    info!("Transaction pool broadcasted the transaction");
                }
            }
        });
        Ok(())
    }

    /// Spawns a task with the given future; it should only be used for long-running tasks.
    pub fn spawn<T: Future<Output = ()> + Send + 'static>(&self, future: T) {
        self.handles.lock().push(tokio::spawn(future));
    }
}

#[async_trait]
impl<N: Network, C: ConsensusStorage<N>> NodeInterface<N> for Validator<N, C> {
    /// Shuts down the node.
    async fn shut_down(&self) {
        info!("Shutting down...");

        // Shut down the node.
        trace!("Shutting down the node...");
        self.shutdown.store(true, std::sync::atomic::Ordering::Relaxed);

        // Abort the tasks.
        trace!("Shutting down the validator...");
        self.handles.lock().iter().for_each(|handle| handle.abort());

        // Shut down the router.
        self.router.shut_down().await;

        // Shut down consensus.
        trace!("Shutting down consensus...");
        self.consensus.shut_down().await;

        info!("Node has shut down.");
    }
}

#[cfg(test)]
mod tests {
    use super::*;
    use snarkvm::prelude::{
        store::{helpers::memory::ConsensusMemory, ConsensusStore},
        MainnetV0,
        VM,
    };

    use anyhow::bail;
    use rand::SeedableRng;
    use rand_chacha::ChaChaRng;
    use std::str::FromStr;

    type CurrentNetwork = MainnetV0;

    /// Use `RUST_MIN_STACK=67108864 cargo test --release profiler --features timer` to run this test.
    #[ignore]
    #[tokio::test]
    async fn test_profiler() -> Result<()> {
        // Specify the node attributes.
        let node = SocketAddr::from_str("0.0.0.0:4130").unwrap();
        let rest = SocketAddr::from_str("0.0.0.0:3030").unwrap();
        let storage_mode = StorageMode::Development(0);
        let dev_txs = true;

        // Initialize an (insecure) fixed RNG.
        let mut rng = ChaChaRng::seed_from_u64(1234567890u64);
        // Initialize the account.
        let account = Account::<CurrentNetwork>::new(&mut rng).unwrap();
        // Initialize a new VM.
        let vm = VM::from(ConsensusStore::<CurrentNetwork, ConsensusMemory<CurrentNetwork>>::open(None)?)?;
        // Initialize the genesis block.
        let genesis = vm.genesis_beacon(account.private_key(), &mut rng)?;

        println!("Initializing validator node...");

        let validator = Validator::<CurrentNetwork, ConsensusMemory<CurrentNetwork>>::new(
            node,
            None,
            Some(rest),
            10,
            account,
            &[],
            &[],
            genesis,
            None,
            storage_mode,
<<<<<<< HEAD
            false,
=======
            dev_txs,
>>>>>>> bb7664c2
        )
        .await
        .unwrap();

        println!("Loaded validator node with {} blocks", validator.ledger.latest_height(),);

        bail!("\n\nRemember to #[ignore] this test!\n\n")
    }
}<|MERGE_RESOLUTION|>--- conflicted
+++ resolved
@@ -83,11 +83,8 @@
         genesis: Block<N>,
         cdn: Option<String>,
         storage_mode: StorageMode,
-<<<<<<< HEAD
+        dev_txs: bool,
         allow_external_peers: bool,
-=======
-        dev_txs: bool,
->>>>>>> bb7664c2
     ) -> Result<Self> {
         // Prepare the shutdown flag.
         let shutdown: Arc<AtomicBool> = Default::default();
@@ -503,11 +500,8 @@
             genesis,
             None,
             storage_mode,
-<<<<<<< HEAD
+            dev_txs,
             false,
-=======
-            dev_txs,
->>>>>>> bb7664c2
         )
         .await
         .unwrap();
