--- conflicted
+++ resolved
@@ -78,19 +78,11 @@
                 return true; // Maintain the connection.
             }
 
-<<<<<<< HEAD
             // Propagate the `UnconfirmedSolution` to connected beacons.
             let request = RouterRequest::MessagePropagateBeacon(Message::UnconfirmedSolution(message), vec![peer_ip]);
             if let Err(error) = router.process(request).await {
                 warn!("[UnconfirmedSolution] {error}");
             }
-=======
-            // // Propagate the `UnconfirmedSolution`.
-            // let request = RouterRequest::MessagePropagate(Message::UnconfirmedSolution(message), vec![peer_ip]);
-            // if let Err(error) = router.process(request).await {
-            //     warn!("[UnconfirmedSolution] {error}");
-            // }
->>>>>>> 2f16e79b
         }
         true
     }
