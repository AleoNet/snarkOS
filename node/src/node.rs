--- conflicted
+++ resolved
@@ -49,35 +49,22 @@
         trusted_validators: &[SocketAddr],
         genesis: Block<N>,
         cdn: Option<String>,
-<<<<<<< HEAD
-        dev: Option<u16>,
+        storage_mode: StorageMode,
         dev_tx_interval: Option<Duration>,
-=======
-        storage_mode: StorageMode,
->>>>>>> 0e096ff3
     ) -> Result<Self> {
         Ok(Self::Validator(Arc::new(
             Validator::new(
                 node_ip,
-<<<<<<< HEAD
-                rest_ip,
-                bft_ip,
-=======
                 bft_ip,
                 rest_ip,
                 rest_rps,
->>>>>>> 0e096ff3
                 account,
                 trusted_peers,
                 trusted_validators,
                 genesis,
                 cdn,
-<<<<<<< HEAD
-                dev,
+                storage_mode,
                 dev_tx_interval,
-=======
-                storage_mode,
->>>>>>> 0e096ff3
             )
             .await?,
         )))
