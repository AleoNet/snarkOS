// Copyright 2024 Aleo Network Foundation
// This file is part of the snarkOS library.

// Licensed under the Apache License, Version 2.0 (the "License");
// you may not use this file except in compliance with the License.
// You may obtain a copy of the License at:

// http://www.apache.org/licenses/LICENSE-2.0

// Unless required by applicable law or agreed to in writing, software
// distributed under the License is distributed on an "AS IS" BASIS,
// WITHOUT WARRANTIES OR CONDITIONS OF ANY KIND, either express or implied.
// See the License for the specific language governing permissions and
// limitations under the License.

use crate::{
    helpers::{PeerPair, PrepareSyncRequest, SyncRequest},
    locators::BlockLocators,
};
use snarkos_node_bft_ledger_service::LedgerService;
use snarkos_node_router::messages::DataBlocks;
use snarkos_node_sync_communication_service::CommunicationService;
use snarkos_node_sync_locators::{CHECKPOINT_INTERVAL, NUM_RECENT_BLOCKS};
<<<<<<< HEAD
use snarkvm::prelude::{Network, block::Block};
=======
use snarkos_node_tcp::Tcp;
use snarkvm::prelude::{block::Block, Network};
>>>>>>> 846244db

use anyhow::{Result, bail, ensure};
use indexmap::{IndexMap, IndexSet};
use itertools::Itertools;
use parking_lot::{Mutex, RwLock};
use rand::{CryptoRng, Rng, prelude::IteratorRandom};
use std::{
    collections::{BTreeMap, HashSet},
    net::{IpAddr, Ipv4Addr, SocketAddr},
    sync::{
        Arc,
        atomic::{AtomicBool, AtomicU32, Ordering},
    },
    time::Instant,
};

#[cfg(not(test))]
pub const REDUNDANCY_FACTOR: usize = 1;
#[cfg(test)]
pub const REDUNDANCY_FACTOR: usize = 3;
const EXTRA_REDUNDANCY_FACTOR: usize = REDUNDANCY_FACTOR * 3;
const NUM_SYNC_CANDIDATE_PEERS: usize = REDUNDANCY_FACTOR * 5;

const BLOCK_REQUEST_TIMEOUT_IN_SECS: u64 = 600; // 600 seconds
const MAX_BLOCK_REQUESTS: usize = 50; // 50 requests

/// The maximum number of blocks tolerated before the primary is considered behind its peers.
pub const MAX_BLOCKS_BEHIND: u32 = 1; // blocks

/// This is a dummy IP address that is used to represent the local node.
/// Note: This here does not need to be a real IP address, but it must be unique/distinct from all other connections.
pub const DUMMY_SELF_IP: SocketAddr = SocketAddr::new(IpAddr::V4(Ipv4Addr::new(127, 0, 0, 1)), 0);

#[derive(Copy, Clone, Debug, PartialEq, Eq, Hash)]
pub enum BlockSyncMode {
    Router,
    Gateway,
}

impl BlockSyncMode {
    /// Returns `true` if the node is in router mode.
    pub const fn is_router(&self) -> bool {
        matches!(self, Self::Router)
    }

    /// Returns `true` if the node is in gateway mode.
    pub const fn is_gateway(&self) -> bool {
        matches!(self, Self::Gateway)
    }
}

/// A struct that keeps track of the current block sync state.
///
/// # State
/// - When a request is inserted, the `requests` map and `request_timestamps` map insert an entry for the request height.
/// - When a response is inserted, the `requests` map inserts the entry for the request height.
/// - When a request is completed, the `requests` map still has the entry, but its `sync_ips` is empty;
///   the `request_timestamps` map remains unchanged.
/// - When a response is removed/completed, the `requests` map and `request_timestamps` map also remove the entry for the request height.
/// - When a request is timed out, the `requests`, `request_timestamps`, and `responses` map remove the entry for the request height;
#[derive(Clone, Debug)]
pub struct BlockSync<N: Network> {
    /// The block sync mode.
    mode: BlockSyncMode,
    /// The canonical map of block height to block hash.
    /// This map is a linearly-increasing map of block heights to block hashes,
    /// updated solely from the ledger and candidate blocks (not from peers' block locators, to ensure there are no forks).
    canon: Arc<dyn LedgerService<N>>,
    /// The TCP stack.
    tcp: Tcp,
    /// The map of peer IP to their block locators.
    /// The block locators are consistent with the canonical map and every other peer's block locators.
    locators: Arc<RwLock<IndexMap<SocketAddr, BlockLocators<N>>>>,
    /// The map of peer-to-peer to their common ancestor.
    /// This map is used to determine which peers to request blocks from.
    common_ancestors: Arc<RwLock<IndexMap<PeerPair, u32>>>,
    /// The map of block height to the expected block hash and peer IPs.
    /// Each entry is removed when its corresponding entry in the responses map is removed.
    requests: Arc<RwLock<BTreeMap<u32, SyncRequest<N>>>>,
    /// The map of block height to the received blocks.
    /// Removing an entry from this map must remove the corresponding entry from the requests map.
    responses: Arc<RwLock<BTreeMap<u32, Block<N>>>>,
    /// The map of block height to the timestamp of the last time the block was requested.
    /// This map is used to determine which requests to remove if they have been pending for too long.
    request_timestamps: Arc<RwLock<BTreeMap<u32, Instant>>>,
    /// The boolean indicator of whether the node is synced up to the latest block (within the given tolerance).
    is_block_synced: Arc<AtomicBool>,
    /// The number of blocks the peer is behind the greatest peer height.
    num_blocks_behind: Arc<AtomicU32>,
    /// The lock to guarantee advance_with_sync_blocks() is called only once at a time.
    advance_with_sync_blocks_lock: Arc<Mutex<()>>,
}

impl<N: Network> BlockSync<N> {
    /// Initializes a new block sync module.
    pub fn new(mode: BlockSyncMode, ledger: Arc<dyn LedgerService<N>>, tcp: Tcp) -> Self {
        Self {
            mode,
            canon: ledger,
            tcp,
            locators: Default::default(),
            common_ancestors: Default::default(),
            requests: Default::default(),
            responses: Default::default(),
            request_timestamps: Default::default(),
            is_block_synced: Default::default(),
            num_blocks_behind: Default::default(),
            advance_with_sync_blocks_lock: Default::default(),
        }
    }

    /// Returns the block sync mode.
    #[inline]
    pub const fn mode(&self) -> BlockSyncMode {
        self.mode
    }

    /// Returns `true` if the node is synced up to the latest block (within the given tolerance).
    #[inline]
    pub fn is_block_synced(&self) -> bool {
        self.is_block_synced.load(Ordering::SeqCst)
    }

    /// Returns the number of blocks the node is behind the greatest peer height.
    #[inline]
    pub fn num_blocks_behind(&self) -> u32 {
        self.num_blocks_behind.load(Ordering::SeqCst)
    }
}

#[allow(dead_code)]
impl<N: Network> BlockSync<N> {
    /// Returns the latest block height of the given peer IP.
    fn get_peer_height(&self, peer_ip: &SocketAddr) -> Option<u32> {
        self.locators.read().get(peer_ip).map(|locators| locators.latest_locator_height())
    }

    // /// Returns a map of peer height to peer IPs.
    // /// e.g. `{{ 127 => \[peer1, peer2\], 128 => \[peer3\], 135 => \[peer4, peer5\] }}`
    // fn get_peer_heights(&self) -> BTreeMap<u32, Vec<SocketAddr>> {
    //     self.locators.read().iter().map(|(peer_ip, locators)| (locators.latest_locator_height(), *peer_ip)).fold(
    //         Default::default(),
    //         |mut map, (height, peer_ip)| {
    //             map.entry(height).or_default().push(peer_ip);
    //             map
    //         },
    //     )
    // }

    // /// Returns the list of peers with their heights, sorted by height (descending).
    // fn get_peers_by_height(&self) -> Vec<(SocketAddr, u32)> {
    //     self.locators
    //         .read()
    //         .iter()
    //         .map(|(peer_ip, locators)| (*peer_ip, locators.latest_locator_height()))
    //         .sorted_by(|(_, a), (_, b)| b.cmp(a))
    //         .collect()
    // }

    /// Returns the common ancestor for the given peer pair, if it exists.
    fn get_common_ancestor(&self, peer_a: SocketAddr, peer_b: SocketAddr) -> Option<u32> {
        self.common_ancestors.read().get(&PeerPair(peer_a, peer_b)).copied()
    }

    /// Returns the block request for the given height, if it exists.
    fn get_block_request(&self, height: u32) -> Option<SyncRequest<N>> {
        self.requests.read().get(&height).cloned()
    }

    /// Returns the timestamp of the last time the block was requested, if it exists.
    fn get_block_request_timestamp(&self, height: u32) -> Option<Instant> {
        self.request_timestamps.read().get(&height).copied()
    }
}

impl<N: Network> BlockSync<N> {
    /// Returns the block locators.
    #[inline]
    pub fn get_block_locators(&self) -> Result<BlockLocators<N>> {
        // Retrieve the latest block height.
        let latest_height = self.canon.latest_block_height();

        // Initialize the recents map.
        let mut recents = IndexMap::with_capacity(NUM_RECENT_BLOCKS);
        // Retrieve the recent block hashes.
        for height in latest_height.saturating_sub((NUM_RECENT_BLOCKS - 1) as u32)..=latest_height {
            recents.insert(height, self.canon.get_block_hash(height)?);
        }

        // Initialize the checkpoints map.
        let mut checkpoints = IndexMap::with_capacity((latest_height / CHECKPOINT_INTERVAL + 1).try_into()?);
        // Retrieve the checkpoint block hashes.
        for height in (0..=latest_height).step_by(CHECKPOINT_INTERVAL as usize) {
            checkpoints.insert(height, self.canon.get_block_hash(height)?);
        }

        // Construct the block locators.
        BlockLocators::new(recents, checkpoints)
    }

    /// Performs one iteration of the block sync.
    #[inline]
    pub async fn try_block_sync<C: CommunicationService>(&self, communication: &C) {
        // Prepare the block requests, if any.
        // In the process, we update the state of `is_block_synced` for the sync module.
        let (block_requests, sync_peers) = self.prepare_block_requests();
        trace!("Prepared {} block requests", block_requests.len());

        // If there are no block requests, but there are pending block responses in the sync pool,
        // then try to advance the ledger using these pending block responses.
        // Note: This condition is guarded by `mode.is_router()` because validators sync blocks
        // using another code path that updates both `storage` and `ledger` when advancing blocks.
        if block_requests.is_empty() && !self.responses.read().is_empty() && self.mode.is_router() {
            // Retrieve the latest block height.
            let current_height = self.canon.latest_block_height();

            // Acquire the lock to ensure try_advancing_with_block_responses is called only once at a time.
            // If the lock is already acquired, return early.
            let Some(_lock) = self.advance_with_sync_blocks_lock.try_lock() else {
                trace!(
                    "Skipping a call to try_block_sync() as a block advance is already in progress (at block {current_height})"
                );
                return;
            };

            // Try to advance the ledger with the sync pool.
            trace!("No block requests to send - try advancing with block responses (at block {current_height})");
            self.try_advancing_with_block_responses(current_height);
            // Return early.
            return;
        }

        // Process the block requests.
        'outer: for requests in block_requests.chunks(DataBlocks::<N>::MAXIMUM_NUMBER_OF_BLOCKS as usize) {
            // Retrieve the starting height and the sync IPs.
            let (start_height, max_num_sync_ips) = match requests.first() {
                Some((height, (_, _, max_num_sync_ips))) => (*height, *max_num_sync_ips),
                None => {
                    warn!("Block sync failed - no block requests");
                    break 'outer;
                }
            };

            // Use a randomly sampled subset of the sync IPs.
            let sync_ips: IndexSet<_> = sync_peers
                .keys()
                .copied()
                .choose_multiple(&mut rand::thread_rng(), max_num_sync_ips)
                .into_iter()
                .collect();

            // Calculate the end height.
            let end_height = start_height.saturating_add(requests.len() as u32);

            // Insert the chunk of block requests.
            for (height, (hash, previous_hash, _)) in requests.iter() {
                // Insert the block request into the sync pool using the sync IPs from the last block request in the chunk.
                if let Err(error) = self.insert_block_request(*height, (*hash, *previous_hash, sync_ips.clone())) {
                    warn!("Block sync failed - {error}");
                    // Break out of the loop.
                    break 'outer;
                }
            }

            /* Send the block request to the peers */

            // Construct the message.
            let message = C::prepare_block_request(start_height, end_height);
            // Send the message to the peers.
            for sync_ip in sync_ips {
                let sender = communication.send(sync_ip, message.clone()).await;
                // If the send fails for any peer, remove the block request from the sync pool.
                if sender.is_none() {
                    warn!("Failed to send block request to peer '{sync_ip}'");
                    // Remove the entire block request from the sync pool.
                    for height in start_height..end_height {
                        self.remove_block_request(height);
                    }
                    // Break out of the loop.
                    break 'outer;
                }
            }
            // Sleep for 10 milliseconds to avoid triggering spam detection.
            tokio::time::sleep(std::time::Duration::from_millis(10)).await;
        }
    }

    /// Processes the block response from the given peer IP.
    #[inline]
    pub fn process_block_response(&self, peer_ip: SocketAddr, blocks: Vec<Block<N>>) -> Result<()> {
        // Insert the candidate blocks into the sync pool.
        for block in blocks {
            if let Err(error) = self.insert_block_response(peer_ip, block) {
                bail!("{error}");
            }
        }
        Ok(())
    }

    /// Returns the next block to process, if one is ready.
    #[inline]
    pub fn process_next_block(&self, next_height: u32) -> Option<Block<N>> {
        // Try to advance the ledger with a block from the sync pool.
        self.remove_block_response(next_height)
    }

    /// Attempts to advance with blocks from the sync pool.
    #[inline]
    pub fn advance_with_sync_blocks(&self, peer_ip: SocketAddr, blocks: Vec<Block<N>>) -> Result<()> {
        // Process the block response from the given peer IP.
        self.process_block_response(peer_ip, blocks)?;

        // Acquire the lock to ensure this function is called only once at a time.
        // If the lock is already acquired, return early.
        let Some(_lock) = self.advance_with_sync_blocks_lock.try_lock() else {
            trace!("Skipping a call to advance_with_sync_blocks() as it is already in progress");
            return Ok(());
        };

        // Retrieve the latest block height.
        let current_height = self.canon.latest_block_height();
        // Try to advance the ledger with the sync pool.
        self.try_advancing_with_block_responses(current_height);
        Ok(())
    }

    /// Handles the block responses from the sync pool.
    fn try_advancing_with_block_responses(&self, mut current_height: u32) {
        while let Some(block) = self.remove_block_response(current_height + 1) {
            // Ensure the block height matches.
            if block.height() != current_height + 1 {
                warn!("Block height mismatch: expected {}, found {}", current_height + 1, block.height());
                break;
            }
            // Check the next block.
            if let Err(error) = self.canon.check_next_block(&block) {
                warn!("The next block ({}) is invalid - {error}", block.height());
                break;
            }
            // Attempt to advance to the next block.
            if let Err(error) = self.canon.advance_to_next_block(&block) {
                warn!("{error}");
                break;
            }
            // Update the latest height.
            current_height = self.canon.latest_block_height();
        }
    }
}

impl<N: Network> BlockSync<N> {
    /// Returns the sync peers with their latest heights, and their minimum common ancestor, if the node can sync.
    /// This function returns peers that are consistent with each other, and have a block height
    /// that is greater than the canon height of this node.
    pub fn find_sync_peers(&self) -> Option<(IndexMap<SocketAddr, u32>, u32)> {
        if let Some((sync_peers, min_common_ancestor)) = self.find_sync_peers_inner() {
            // Map the locators into the latest height.
            let sync_peers =
                sync_peers.into_iter().map(|(ip, locators)| (ip, locators.latest_locator_height())).collect();
            // Return the sync peers and their minimum common ancestor.
            Some((sync_peers, min_common_ancestor))
        } else {
            None
        }
    }

    /// Updates the block locators and common ancestors for the given peer IP.
    /// This function checks that the given block locators are well-formed, however it does **not** check
    /// that the block locators are consistent the peer's previous block locators or other peers' block locators.
    pub fn update_peer_locators(&self, peer_ip: SocketAddr, locators: BlockLocators<N>) -> Result<()> {
        // If the locators match the existing locators for the peer, return early.
        if self.locators.read().get(&peer_ip) == Some(&locators) {
            return Ok(());
        }

        // Ensure the given block locators are well-formed.
        locators.ensure_is_valid()?;
        // Update the locators entry for the given peer IP.
        self.locators.write().insert(peer_ip, locators.clone());

        // Compute the common ancestor with this node.
        // Attention: Please do not optimize this loop, as it performs fork-detection. In addition,
        // by iterating upwards, it also early-terminates malicious block locators at the *first* point
        // of bifurcation in their ledger history, which is a critical safety guarantee provided here.
        let mut ancestor = 0;
        for (height, hash) in locators.clone().into_iter() {
            if let Ok(canon_hash) = self.canon.get_block_hash(height) {
                match canon_hash == hash {
                    true => ancestor = height,
                    false => break, // fork
                }
            }
        }
        // Update the common ancestor entry for this node.
        self.common_ancestors.write().insert(PeerPair(DUMMY_SELF_IP, peer_ip), ancestor);

        // Compute the common ancestor with every other peer.
        let mut common_ancestors = self.common_ancestors.write();
        for (other_ip, other_locators) in self.locators.read().iter() {
            // Skip if the other peer is the given peer.
            if other_ip == &peer_ip {
                continue;
            }
            // Compute the common ancestor with the other peer.
            let mut ancestor = 0;
            for (height, hash) in other_locators.clone().into_iter() {
                if let Some(expected_hash) = locators.get_hash(height) {
                    match expected_hash == hash {
                        true => ancestor = height,
                        false => break, // fork
                    }
                }
            }
            common_ancestors.insert(PeerPair(peer_ip, *other_ip), ancestor);
        }

        Ok(())
    }

    /// TODO (howardwu): Remove the `common_ancestor` entry. But check that this is safe
    ///  (that we don't rely upon it for safety when we re-connect with the same peer).
    /// Removes the peer from the sync pool, if they exist.
    pub fn remove_peer(&self, peer_ip: &SocketAddr) {
        // Remove the locators entry for the given peer IP.
        self.locators.write().swap_remove(peer_ip);
        // Remove all block requests to the peer.
        self.remove_block_requests_to_peer(peer_ip);
    }
}

impl<N: Network> BlockSync<N> {
    /// Returns a list of block requests and the sync peers, if the node needs to sync.
    #[allow(clippy::type_complexity)]
    fn prepare_block_requests(&self) -> (Vec<(u32, PrepareSyncRequest<N>)>, IndexMap<SocketAddr, BlockLocators<N>>) {
        // Remove timed out block requests.
        self.remove_timed_out_block_requests();
        // Prepare the block requests.
        if let Some((sync_peers, min_common_ancestor)) = self.find_sync_peers_inner() {
            // Retrieve the highest block height.
            let greatest_peer_height = sync_peers.values().map(|l| l.latest_locator_height()).max().unwrap_or(0);
            // Update the state of `is_block_synced` for the sync module.
            self.update_is_block_synced(greatest_peer_height, MAX_BLOCKS_BEHIND);
            // Return the list of block requests.
            (self.construct_requests(&sync_peers, min_common_ancestor), sync_peers)
        } else {
            // Update `is_block_synced` if there are no pending requests or responses.
            if self.requests.read().is_empty() && self.responses.read().is_empty() {
                // Update the state of `is_block_synced` for the sync module.
                self.update_is_block_synced(0, MAX_BLOCKS_BEHIND);
            }
            // Return an empty list of block requests.
            (Default::default(), Default::default())
        }
    }

    /// Updates the state of `is_block_synced` for the sync module.
    fn update_is_block_synced(&self, greatest_peer_height: u32, max_blocks_behind: u32) {
        // Retrieve the latest block height.
        let canon_height = self.canon.latest_block_height();
        trace!(
            "Updating is_block_synced: greatest_peer_height = {greatest_peer_height}, canon_height = {canon_height}"
        );
        // Compute the number of blocks that we are behind by.
        let num_blocks_behind = greatest_peer_height.saturating_sub(canon_height);
        // Determine if the primary is synced.
        let is_synced = num_blocks_behind <= max_blocks_behind;
        // Update the num blocks behind.
        self.num_blocks_behind.store(num_blocks_behind, Ordering::SeqCst);
        // Update the sync status.
        self.is_block_synced.store(is_synced, Ordering::SeqCst);
        // Update the `IS_SYNCED` metric.
        #[cfg(feature = "metrics")]
        metrics::gauge(metrics::bft::IS_SYNCED, is_synced);
    }

    /// Inserts a block request for the given height.
    fn insert_block_request(&self, height: u32, (hash, previous_hash, sync_ips): SyncRequest<N>) -> Result<()> {
        // Ensure the block request does not already exist.
        self.check_block_request(height)?;
        // Ensure the sync IPs are not empty.
        ensure!(!sync_ips.is_empty(), "Cannot insert a block request with no sync IPs");
        // Insert the block request.
        self.requests.write().insert(height, (hash, previous_hash, sync_ips));
        // Insert the request timestamp.
        self.request_timestamps.write().insert(height, Instant::now());
        Ok(())
    }

    /// Inserts the given block response, after checking that the request exists and the response is well-formed.
    /// On success, this function removes the peer IP from the requests map.
    /// On failure, this function removes all block requests from the given peer IP.
    fn insert_block_response(&self, peer_ip: SocketAddr, block: Block<N>) -> Result<()> {
        // Retrieve the block height.
        let height = block.height();

        // Ensure the block (response) from the peer is well-formed. On failure, remove all block requests to the peer.
        if let Err(error) = self.check_block_response(&peer_ip, &block) {
            // Remove all block requests to the peer.
            self.remove_block_requests_to_peer(&peer_ip);
            return Err(error);
        }

        // Remove the peer IP from the request entry.
        if let Some((_, _, sync_ips)) = self.requests.write().get_mut(&height) {
            sync_ips.swap_remove(&peer_ip);
        }

        // Acquire the write lock on the responses map.
        let mut responses = self.responses.write();
        // Insert the candidate block into the responses map.
        if let Some(existing_block) = responses.insert(height, block.clone()) {
            // If the candidate block was already present, ensure it is the same block.
            if block != existing_block {
                // Remove the candidate block.
                responses.remove(&height);
                // Drop the write lock on the responses map.
                drop(responses);
                // Remove all block requests to the peer.
                self.remove_block_requests_to_peer(&peer_ip);
                bail!("Candidate block {height} from '{peer_ip}' is malformed");
            }
        }

        Ok(())
    }

    /// Checks that a block request for the given height does not already exist.
    fn check_block_request(&self, height: u32) -> Result<()> {
        // Ensure the block height is not already canon.
        if self.canon.contains_block_height(height) {
            bail!("Failed to add block request, as block {height} exists in the canonical ledger");
        }
        // Ensure the block height is not already requested.
        if self.requests.read().contains_key(&height) {
            bail!("Failed to add block request, as block {height} exists in the requests map");
        }
        // Ensure the block height is not already responded.
        if self.responses.read().contains_key(&height) {
            bail!("Failed to add block request, as block {height} exists in the responses map");
        }
        // Ensure the block height is not already requested.
        if self.request_timestamps.read().contains_key(&height) {
            bail!("Failed to add block request, as block {height} exists in the timestamps map");
        }
        Ok(())
    }

    /// Checks the given block (response) from a peer against the expected block hash and previous block hash.
    fn check_block_response(&self, peer_ip: &SocketAddr, block: &Block<N>) -> Result<()> {
        // Retrieve the block height.
        let height = block.height();

        // Retrieve the request entry for the candidate block.
        if let Some((expected_hash, expected_previous_hash, sync_ips)) = self.requests.read().get(&height) {
            // Ensure the candidate block hash matches the expected hash.
            if let Some(expected_hash) = expected_hash {
                if block.hash() != *expected_hash {
                    bail!("The block hash for candidate block {height} from '{peer_ip}' is incorrect")
                }
            }
            // Ensure the previous block hash matches if it exists.
            if let Some(expected_previous_hash) = expected_previous_hash {
                if block.previous_hash() != *expected_previous_hash {
                    bail!("The previous block hash in candidate block {height} from '{peer_ip}' is incorrect")
                }
            }
            // Ensure the sync pool requested this block from the given peer.
            if !sync_ips.contains(peer_ip) {
                bail!("The sync pool did not request block {height} from '{peer_ip}'")
            }
            Ok(())
        } else {
            bail!("The sync pool did not request block {height}")
        }
    }

    /// Removes the entire block request for the given height, if it exists.
    fn remove_block_request(&self, height: u32) {
        // Remove the request entry for the given height.
        self.requests.write().remove(&height);
        // Remove the response entry for the given height.
        self.responses.write().remove(&height);
        // Remove the request timestamp entry for the given height.
        self.request_timestamps.write().remove(&height);
    }

    /// Removes and returns the block response for the given height, if the request is complete.
    fn remove_block_response(&self, height: u32) -> Option<Block<N>> {
        // Acquire the requests write lock.
        // Note: This lock must be held across the entire scope, due to asynchronous block responses
        // from multiple peers that may be received concurrently.
        let mut requests = self.requests.write();

        // Determine if the request is complete.
        let is_request_complete = requests.get(&height).map(|(_, _, peer_ips)| peer_ips.is_empty()).unwrap_or(true);

        // If the request is not complete, return early.
        if !is_request_complete {
            return None;
        }
        // Remove the request entry for the given height.
        requests.remove(&height);
        // Remove the request timestamp entry for the given height.
        self.request_timestamps.write().remove(&height);
        // Remove the response entry for the given height.
        self.responses.write().remove(&height)
    }

    /// Removes the block request for the given peer IP, if it exists.
    #[allow(dead_code)]
    fn remove_block_request_to_peer(&self, peer_ip: &SocketAddr, height: u32) {
        let mut can_revoke = self.responses.read().get(&height).is_none();

        // Remove the peer IP from the request entry. If the request entry is now empty,
        // and the response entry for this height is also empty, then remove the request entry altogether.
        if let Some((_, _, sync_ips)) = self.requests.write().get_mut(&height) {
            sync_ips.swap_remove(peer_ip);
            can_revoke &= sync_ips.is_empty();
        }

        if can_revoke {
            self.requests.write().remove(&height);
            self.request_timestamps.write().remove(&height);
        }
    }

    /// Removes all block requests for the given peer IP.
    fn remove_block_requests_to_peer(&self, peer_ip: &SocketAddr) {
        trace!("Block sync is removing all block requests to peer {peer_ip}...");
        // Acquire the write lock on the requests map.
        let mut requests = self.requests.write();
        // Acquire the read lock on the responses map.
        let responses = self.responses.read();

        // Remove the peer IP from the requests map. If any request entry is now empty,
        // and its corresponding response entry is also empty, then remove that request entry altogether.
        requests.retain(|height, (_, _, peer_ips)| {
            peer_ips.swap_remove(peer_ip);

            let retain = !peer_ips.is_empty() || responses.get(height).is_some();
            if !retain {
                trace!("Removed block request timestamp for {peer_ip} at height {height}");
                self.request_timestamps.write().remove(height);
            }
            retain
        });
    }

    /// Removes block requests that have timed out. This also removes the corresponding block responses,
    /// and adds the timed out sync IPs to a map for tracking. Returns the number of timed out block requests.
    fn remove_timed_out_block_requests(&self) -> usize {
        // Acquire the write lock on the requests map.
        let mut requests = self.requests.write();
        // Acquire the write lock on the responses map.
        let mut responses = self.responses.write();
        // Acquire the write lock on the request timestamps map.
        let mut request_timestamps = self.request_timestamps.write();
        //  Acquire the write lock on the locators map.
        let mut locators = self.locators.write();

        // Retrieve the current time.
        let now = Instant::now();

        // Retrieve the current block height
        let current_height = self.canon.latest_block_height();

        // Track the number of timed out block requests.
        let mut num_timed_out_block_requests = 0;

        let mut peers_to_ban: HashSet<SocketAddr> = HashSet::new();

        // Remove timed out block requests.
        request_timestamps.retain(|height, timestamp| {
            let is_obsolete = *height < current_height;
            // Determine if the duration since the request timestamp has exceeded the request timeout.
            let is_time_passed = now.duration_since(*timestamp).as_secs() > BLOCK_REQUEST_TIMEOUT_IN_SECS;
            // Determine if the request is incomplete.
            let is_request_incomplete =
                !requests.get(height).map(|(_, _, peer_ips)| peer_ips.is_empty()).unwrap_or(true);
            // Determine if the request has timed out.
            let is_timeout = is_time_passed && is_request_incomplete;

            // If the request has timed out, or is obsolete, then remove it.
            if is_timeout || is_obsolete {
                trace!("Block request {height} has timed out: is_time_passed = {is_time_passed}, is_request_incomplete = {is_request_incomplete}, is_obsolete = {is_obsolete}");

                if let Some((_, _, peer_ips)) = requests.get(height) { peer_ips.iter().for_each(|peer_ip| {
                        debug!("Removing peer {peer_ip} from block request {height}");
                        // Remove the locators entry for the given peer IP.
                        locators.swap_remove(peer_ip);
                        if is_timeout {
                            peers_to_ban.insert(*peer_ip);
                        }
                    });
                }

                // Remove the request entry for the given height.
                requests.remove(height);
                // Remove the response entry for the given height.
                responses.remove(height);
                // Increment the number of timed out block requests.
                num_timed_out_block_requests += 1;
            }
            // Retain if this is not a timeout and is not obsolete.
            !is_timeout && !is_obsolete
        });

        // After the retain loop, handle the banning of peers
        for peer_ip in peers_to_ban {
            trace!("Banning peer {peer_ip} for timing out on block requests");
            self.tcp.banned_peers().update_ip_ban(peer_ip.ip());

            let tcp = self.tcp.clone();
            tokio::spawn(async move {
                tcp.disconnect(peer_ip).await;
                trace!("Peer disconnected!");
            });
        }

        num_timed_out_block_requests
    }

    /// Returns the sync peers and their minimum common ancestor, if the node needs to sync.
    fn find_sync_peers_inner(&self) -> Option<(IndexMap<SocketAddr, BlockLocators<N>>, u32)> {
        // Retrieve the latest canon height.
        let latest_canon_height = self.canon.latest_block_height();

        // Pick a set of peers above the latest canon height, and include their locators.
        let candidate_locators: IndexMap<_, _> = self
            .locators
            .read()
            .iter()
            .filter(|(_, locators)| locators.latest_locator_height() > latest_canon_height)
            .sorted_by(|(_, a), (_, b)| b.latest_locator_height().cmp(&a.latest_locator_height()))
            .take(NUM_SYNC_CANDIDATE_PEERS)
            .map(|(peer_ip, locators)| (*peer_ip, locators.clone()))
            .collect();

        // Case 0: If there are no candidate peers, return `None`.
        if candidate_locators.is_empty() {
            return None;
        }

        // TODO (howardwu): Change this to the highest cumulative weight for Phase 3.
        // Case 1: If all of the candidate peers share a common ancestor below the latest canon height,
        // then pick the peer with the highest height, and find peers (up to extra redundancy) with
        // a common ancestor above the block request range. Set the end height to their common ancestor.

        // Determine the threshold number of peers to sync from.
        let threshold_to_request = core::cmp::min(candidate_locators.len(), REDUNDANCY_FACTOR);

        let mut min_common_ancestor = 0;
        let mut sync_peers = IndexMap::new();

        // Breaks the loop when the first threshold number of peers are found, biasing for the peer with the highest height
        // and a cohort of peers who share a common ancestor above this node's latest canon height.
        for (i, (peer_ip, peer_locators)) in candidate_locators.iter().enumerate() {
            // As the previous iteration did not `break`, reset the sync peers.
            sync_peers.clear();

            // Set the minimum common ancestor.
            min_common_ancestor = peer_locators.latest_locator_height();
            // Add the peer to the sync peers.
            sync_peers.insert(*peer_ip, peer_locators.clone());

            for (other_ip, other_locators) in candidate_locators.iter().skip(i + 1) {
                // Check if these two peers have a common ancestor above the latest canon height.
                if let Some(common_ancestor) = self.common_ancestors.read().get(&PeerPair(*peer_ip, *other_ip)) {
                    if *common_ancestor > latest_canon_height {
                        // If so, then check that their block locators are consistent.
                        if peer_locators.is_consistent_with(other_locators) {
                            // If their common ancestor is less than the minimum common ancestor, then update it.
                            if *common_ancestor < min_common_ancestor {
                                min_common_ancestor = *common_ancestor;
                            }
                            // Add the other peer to the list of sync peers.
                            sync_peers.insert(*other_ip, other_locators.clone());
                        }
                    }
                }
            }

            // If we have enough sync peers above the latest canon height, then break the loop.
            if min_common_ancestor > latest_canon_height && sync_peers.len() >= threshold_to_request {
                break;
            }
        }

        // If there is not enough peers with a minimum common ancestor above the latest canon height, then return early.
        if min_common_ancestor <= latest_canon_height || sync_peers.len() < threshold_to_request {
            return None;
        }

        // Shuffle the sync peers prior to returning. This ensures the rest of the stack
        // does not rely on the order of the sync peers, and that the sync peers are not biased.
        let sync_peers = shuffle_indexmap(sync_peers, &mut rand::thread_rng());

        Some((sync_peers, min_common_ancestor))
    }

    /// Given the sync peers and their minimum common ancestor, return a list of block requests.
    fn construct_requests(
        &self,
        sync_peers: &IndexMap<SocketAddr, BlockLocators<N>>,
        min_common_ancestor: u32,
    ) -> Vec<(u32, PrepareSyncRequest<N>)> {
        // Retrieve the latest canon height.
        let latest_canon_height = self.canon.latest_block_height();

        // If the minimum common ancestor is at or below the latest canon height, then return early.
        if min_common_ancestor <= latest_canon_height {
            return Default::default();
        }

        // Compute the start height for the block request.
        let start_height = latest_canon_height + 1;
        // Compute the end height for the block request.
        let max_blocks_to_request = MAX_BLOCK_REQUESTS as u32 * DataBlocks::<N>::MAXIMUM_NUMBER_OF_BLOCKS as u32;
        let end_height = (min_common_ancestor + 1).min(start_height + max_blocks_to_request);

        // Construct the block hashes to request.
        let mut request_hashes = IndexMap::with_capacity((start_height..end_height).len());
        // Track the largest number of sync IPs required for any block request in the sequence of requests.
        let mut max_num_sync_ips = 1;

        for height in start_height..end_height {
            // Ensure the current height is not canonized or already requested.
            if self.check_block_request(height).is_err() {
                // If the sequence of block requests is interrupted, then return early.
                // Otherwise, continue until the first start height that is new.
                match request_hashes.is_empty() {
                    true => continue,
                    false => break,
                }
            }

            // Construct the block request.
            let (hash, previous_hash, num_sync_ips, is_honest) = construct_request(height, sync_peers);

            // Handle the dishonest case.
            if !is_honest {
                // TODO (howardwu): Consider performing an integrity check on peers (to disconnect).
                warn!("Detected dishonest peer(s) when preparing block request");
                // If there are not enough peers in the dishonest case, then return early.
                if sync_peers.len() < num_sync_ips {
                    break;
                }
            }

            // Update the maximum number of sync IPs.
            max_num_sync_ips = max_num_sync_ips.max(num_sync_ips);

            // Append the request.
            request_hashes.insert(height, (hash, previous_hash));
        }

        // Construct the requests with the same sync ips.
        request_hashes
            .into_iter()
            .map(|(height, (hash, previous_hash))| (height, (hash, previous_hash, max_num_sync_ips)))
            .collect()
    }
}

/// If any peer is detected to be dishonest in this function, it will not set the hash or previous hash,
/// in order to allow the caller to determine what to do.
fn construct_request<N: Network>(
    height: u32,
    sync_peers: &IndexMap<SocketAddr, BlockLocators<N>>,
) -> (Option<N::BlockHash>, Option<N::BlockHash>, usize, bool) {
    let mut hash = None;
    let mut hash_redundancy: usize = 0;
    let mut previous_hash = None;
    let mut is_honest = true;

    for peer_locators in sync_peers.values() {
        if let Some(candidate_hash) = peer_locators.get_hash(height) {
            match hash {
                // Increment the redundancy count if the hash matches.
                Some(hash) if hash == candidate_hash => hash_redundancy += 1,
                // Some peer is dishonest.
                Some(_) => {
                    hash = None;
                    hash_redundancy = 0;
                    previous_hash = None;
                    is_honest = false;
                    break;
                }
                // Set the hash if it is not set.
                None => {
                    hash = Some(candidate_hash);
                    hash_redundancy = 1;
                }
            }
        }
        if let Some(candidate_previous_hash) = peer_locators.get_hash(height.saturating_sub(1)) {
            match previous_hash {
                // Increment the redundancy count if the previous hash matches.
                Some(previous_hash) if previous_hash == candidate_previous_hash => (),
                // Some peer is dishonest.
                Some(_) => {
                    hash = None;
                    hash_redundancy = 0;
                    previous_hash = None;
                    is_honest = false;
                    break;
                }
                // Set the previous hash if it is not set.
                None => previous_hash = Some(candidate_previous_hash),
            }
        }
    }

    // Note that we intentionally do not just pick the peers that have the hash we have chosen,
    // to give stronger confidence that we are syncing during times when the network is consistent/stable.
    let num_sync_ips = {
        // Extra redundant peers - as the block hash was dishonest.
        if !is_honest {
            // Choose up to the extra redundancy factor in sync peers.
            EXTRA_REDUNDANCY_FACTOR
        }
        // No redundant peers - as we have redundancy on the block hash.
        else if hash.is_some() && hash_redundancy >= REDUNDANCY_FACTOR {
            // Choose one sync peer.
            1
        }
        // Redundant peers - as we do not have redundancy on the block hash.
        else {
            // Choose up to the redundancy factor in sync peers.
            REDUNDANCY_FACTOR
        }
    };

    (hash, previous_hash, num_sync_ips, is_honest)
}

/// Shuffles a given `IndexMap` using the given random number generator.
fn shuffle_indexmap<K, V, R: Rng + CryptoRng>(mut map: IndexMap<K, V>, rng: &mut R) -> IndexMap<K, V>
where
    K: core::hash::Hash + Eq + Clone,
    V: Clone,
{
    use rand::seq::SliceRandom;
    let mut pairs: Vec<_> = map.drain(..).collect(); // Drain elements to a vector
    pairs.shuffle(rng); // Shuffle the vector of tuples
    pairs.into_iter().collect() // Collect back into an IndexMap
}

#[cfg(test)]
mod tests {
    use super::*;
    use crate::locators::{
        CHECKPOINT_INTERVAL,
        NUM_RECENT_BLOCKS,
        test_helpers::{sample_block_locators, sample_block_locators_with_fork},
    };
    use snarkos_node_bft_ledger_service::MockLedgerService;
    use snarkvm::prelude::{Field, TestRng};

<<<<<<< HEAD
    use indexmap::{IndexSet, indexset};
=======
    use indexmap::{indexset, IndexSet};
    use snarkos_node_tcp::Config;
>>>>>>> 846244db
    use snarkvm::ledger::committee::Committee;
    use std::net::{IpAddr, Ipv4Addr};

    type CurrentNetwork = snarkvm::prelude::MainnetV0;

    /// Returns the peer IP for the sync pool.
    fn sample_peer_ip(id: u16) -> SocketAddr {
        assert_ne!(id, 0, "The peer ID must not be 0 (reserved for local IP in testing)");
        SocketAddr::new(IpAddr::V4(Ipv4Addr::new(127, 0, 0, 1)), id)
    }

    /// Returns a sample committee.
    fn sample_committee() -> Committee<CurrentNetwork> {
        let rng = &mut TestRng::default();
        snarkvm::ledger::committee::test_helpers::sample_committee(rng)
    }

    /// Returns the ledger service, initialized to the given height.
    fn sample_ledger_service(height: u32) -> MockLedgerService<CurrentNetwork> {
        MockLedgerService::new_at_height(sample_committee(), height)
    }

    /// Returns the sync pool, with the canonical ledger initialized to the given height.
    fn sample_sync_at_height(height: u32) -> BlockSync<CurrentNetwork> {
        BlockSync::<CurrentNetwork>::new(BlockSyncMode::Router, Arc::new(sample_ledger_service(height)), sample_tcp())
    }

    fn sample_tcp() -> Tcp {
        Tcp::new(Config {
            listener_ip: Some(IpAddr::V4(Ipv4Addr::LOCALHOST)),
            max_connections: 200,
            ..Default::default()
        })
    }

    /// Checks that the sync pool (starting at genesis) returns the correct requests.
    fn check_prepare_block_requests(
        sync: BlockSync<CurrentNetwork>,
        min_common_ancestor: u32,
        peers: IndexSet<SocketAddr>,
    ) {
        let rng = &mut TestRng::default();

        // Check test assumptions are met.
        assert_eq!(sync.canon.latest_block_height(), 0, "This test assumes the sync pool is at genesis");

        // Determine the number of peers within range of this sync pool.
        let num_peers_within_recent_range_of_canon = {
            // If no peers are within range, then set to 0.
            if min_common_ancestor >= NUM_RECENT_BLOCKS as u32 {
                0
            }
            // Otherwise, manually check the number of peers within range.
            else {
                peers.iter().filter(|peer_ip| sync.get_peer_height(peer_ip).unwrap() < NUM_RECENT_BLOCKS as u32).count()
            }
        };

        // Prepare the block requests.
        let (requests, sync_peers) = sync.prepare_block_requests();

        // If there are no peers, then there should be no requests.
        if peers.is_empty() {
            assert!(requests.is_empty());
            return;
        }

        // Otherwise, there should be requests.
        let expected_num_requests = core::cmp::min(min_common_ancestor as usize, MAX_BLOCK_REQUESTS);
        assert_eq!(requests.len(), expected_num_requests);

        for (idx, (height, (hash, previous_hash, num_sync_ips))) in requests.into_iter().enumerate() {
            // Construct the sync IPs.
            let sync_ips: IndexSet<_> =
                sync_peers.keys().choose_multiple(rng, num_sync_ips).into_iter().copied().collect();
            assert_eq!(height, 1 + idx as u32);
            assert_eq!(hash, Some((Field::<CurrentNetwork>::from_u32(height)).into()));
            assert_eq!(previous_hash, Some((Field::<CurrentNetwork>::from_u32(height - 1)).into()));

            if num_peers_within_recent_range_of_canon >= REDUNDANCY_FACTOR {
                assert_eq!(sync_ips.len(), 1);
            } else {
                assert_eq!(sync_ips.len(), num_peers_within_recent_range_of_canon);
                assert_eq!(sync_ips, peers);
            }
        }
    }

    #[test]
    fn test_latest_block_height() {
        for height in 0..100_002u32 {
            let sync = sample_sync_at_height(height);
            assert_eq!(sync.canon.latest_block_height(), height);
        }
    }

    #[test]
    fn test_get_block_height() {
        for height in 0..100_002u32 {
            let sync = sample_sync_at_height(height);
            assert_eq!(sync.canon.get_block_height(&(Field::<CurrentNetwork>::from_u32(0)).into()).unwrap(), 0);
            assert_eq!(
                sync.canon.get_block_height(&(Field::<CurrentNetwork>::from_u32(height)).into()).unwrap(),
                height
            );
        }
    }

    #[test]
    fn test_get_block_hash() {
        for height in 0..100_002u32 {
            let sync = sample_sync_at_height(height);
            assert_eq!(sync.canon.get_block_hash(0).unwrap(), (Field::<CurrentNetwork>::from_u32(0)).into());
            assert_eq!(sync.canon.get_block_hash(height).unwrap(), (Field::<CurrentNetwork>::from_u32(height)).into());
        }
    }

    #[test]
    fn test_prepare_block_requests() {
        for num_peers in 0..111 {
            println!("Testing with {num_peers} peers");

            let sync = sample_sync_at_height(0);

            let mut peers = indexset![];

            for peer_id in 1..=num_peers {
                // Add a peer.
                sync.update_peer_locators(sample_peer_ip(peer_id), sample_block_locators(10)).unwrap();
                // Add the peer to the set of peers.
                peers.insert(sample_peer_ip(peer_id));
            }

            // If all peers are ahead, then requests should be prepared.
            check_prepare_block_requests(sync, 10, peers);
        }
    }

    #[test]
    fn test_prepare_block_requests_with_leading_fork_at_11() {
        let sync = sample_sync_at_height(0);

        // Intuitively, peer 1's fork is above peer 2 and peer 3's height.
        // So from peer 2 and peer 3's perspective, they don't even realize that peer 1 is on a fork.
        // Thus, you can sync up to block 10 from any of the 3 peers.

        // When there are NUM_REDUNDANCY peers ahead, and 1 peer is on a leading fork at 11,
        // then the sync pool should request blocks 1..=10 from the NUM_REDUNDANCY peers.
        // This is safe because the leading fork is at 11, and the sync pool is at 0,
        // so all candidate peers are at least 10 blocks ahead of the sync pool.

        // Add a peer (fork).
        let peer_1 = sample_peer_ip(1);
        sync.update_peer_locators(peer_1, sample_block_locators_with_fork(20, 11)).unwrap();

        // Add a peer.
        let peer_2 = sample_peer_ip(2);
        sync.update_peer_locators(peer_2, sample_block_locators(10)).unwrap();

        // Add a peer.
        let peer_3 = sample_peer_ip(3);
        sync.update_peer_locators(peer_3, sample_block_locators(10)).unwrap();

        // Prepare the block requests.
        let (requests, _) = sync.prepare_block_requests();
        assert_eq!(requests.len(), 10);

        // Check the requests.
        for (idx, (height, (hash, previous_hash, num_sync_ips))) in requests.into_iter().enumerate() {
            assert_eq!(height, 1 + idx as u32);
            assert_eq!(hash, Some((Field::<CurrentNetwork>::from_u32(height)).into()));
            assert_eq!(previous_hash, Some((Field::<CurrentNetwork>::from_u32(height - 1)).into()));
            assert_eq!(num_sync_ips, 1); // Only 1 needed since we have redundancy factor on this (recent locator) hash.
        }
    }

    #[test]
    fn test_prepare_block_requests_with_leading_fork_at_10() {
        let rng = &mut TestRng::default();
        let sync = sample_sync_at_height(0);

        // Intuitively, peer 1's fork is at peer 2 and peer 3's height.
        // So from peer 2 and peer 3's perspective, they recognize that peer 1 has forked.
        // Thus, you don't have NUM_REDUNDANCY peers to sync to block 10.
        //
        // Now, while you could in theory sync up to block 9 from any of the 3 peers,
        // we choose not to do this as either side is likely to disconnect from us,
        // and we would rather wait for enough redundant peers before syncing.

        // When there are NUM_REDUNDANCY peers ahead, and 1 peer is on a leading fork at 10,
        // then the sync pool should not request blocks as 1 peer conflicts with the other NUM_REDUNDANCY-1 peers.
        // We choose to sync with a cohort of peers that are *consistent* with each other,
        // and prioritize from descending heights (so the highest peer gets priority).

        // Add a peer (fork).
        let peer_1 = sample_peer_ip(1);
        sync.update_peer_locators(peer_1, sample_block_locators_with_fork(20, 10)).unwrap();

        // Add a peer.
        let peer_2 = sample_peer_ip(2);
        sync.update_peer_locators(peer_2, sample_block_locators(10)).unwrap();

        // Add a peer.
        let peer_3 = sample_peer_ip(3);
        sync.update_peer_locators(peer_3, sample_block_locators(10)).unwrap();

        // Prepare the block requests.
        let (requests, _) = sync.prepare_block_requests();
        assert_eq!(requests.len(), 0);

        // When there are NUM_REDUNDANCY+1 peers ahead, and 1 is on a fork, then there should be block requests.

        // Add a peer.
        let peer_4 = sample_peer_ip(4);
        sync.update_peer_locators(peer_4, sample_block_locators(10)).unwrap();

        // Prepare the block requests.
        let (requests, sync_peers) = sync.prepare_block_requests();
        assert_eq!(requests.len(), 10);

        // Check the requests.
        for (idx, (height, (hash, previous_hash, num_sync_ips))) in requests.into_iter().enumerate() {
            // Construct the sync IPs.
            let sync_ips: IndexSet<_> =
                sync_peers.keys().choose_multiple(rng, num_sync_ips).into_iter().copied().collect();
            assert_eq!(height, 1 + idx as u32);
            assert_eq!(hash, Some((Field::<CurrentNetwork>::from_u32(height)).into()));
            assert_eq!(previous_hash, Some((Field::<CurrentNetwork>::from_u32(height - 1)).into()));
            assert_eq!(sync_ips.len(), 1); // Only 1 needed since we have redundancy factor on this (recent locator) hash.
            assert_ne!(sync_ips[0], peer_1); // It should never be the forked peer.
        }
    }

    #[test]
    fn test_prepare_block_requests_with_trailing_fork_at_9() {
        let rng = &mut TestRng::default();
        let sync = sample_sync_at_height(0);

        // Peer 1 and 2 diverge from peer 3 at block 10. We only sync when there are NUM_REDUNDANCY peers
        // who are *consistent* with each other. So if you add a 4th peer that is consistent with peer 1 and 2,
        // then you should be able to sync up to block 10, thereby biasing away from peer 3.

        // Add a peer (fork).
        let peer_1 = sample_peer_ip(1);
        sync.update_peer_locators(peer_1, sample_block_locators(10)).unwrap();

        // Add a peer.
        let peer_2 = sample_peer_ip(2);
        sync.update_peer_locators(peer_2, sample_block_locators(10)).unwrap();

        // Add a peer.
        let peer_3 = sample_peer_ip(3);
        sync.update_peer_locators(peer_3, sample_block_locators_with_fork(20, 10)).unwrap();

        // Prepare the block requests.
        let (requests, _) = sync.prepare_block_requests();
        assert_eq!(requests.len(), 0);

        // When there are NUM_REDUNDANCY+1 peers ahead, and peer 3 is on a fork, then there should be block requests.

        // Add a peer.
        let peer_4 = sample_peer_ip(4);
        sync.update_peer_locators(peer_4, sample_block_locators(10)).unwrap();

        // Prepare the block requests.
        let (requests, sync_peers) = sync.prepare_block_requests();
        assert_eq!(requests.len(), 10);

        // Check the requests.
        for (idx, (height, (hash, previous_hash, num_sync_ips))) in requests.into_iter().enumerate() {
            // Construct the sync IPs.
            let sync_ips: IndexSet<_> =
                sync_peers.keys().choose_multiple(rng, num_sync_ips).into_iter().copied().collect();
            assert_eq!(height, 1 + idx as u32);
            assert_eq!(hash, Some((Field::<CurrentNetwork>::from_u32(height)).into()));
            assert_eq!(previous_hash, Some((Field::<CurrentNetwork>::from_u32(height - 1)).into()));
            assert_eq!(sync_ips.len(), 1); // Only 1 needed since we have redundancy factor on this (recent locator) hash.
            assert_ne!(sync_ips[0], peer_3); // It should never be the forked peer.
        }
    }

    #[test]
    fn test_insert_block_requests() {
        let rng = &mut TestRng::default();
        let sync = sample_sync_at_height(0);

        // Add a peer.
        sync.update_peer_locators(sample_peer_ip(1), sample_block_locators(10)).unwrap();

        // Prepare the block requests.
        let (requests, sync_peers) = sync.prepare_block_requests();
        assert_eq!(requests.len(), 10);

        for (height, (hash, previous_hash, num_sync_ips)) in requests.clone() {
            // Construct the sync IPs.
            let sync_ips: IndexSet<_> =
                sync_peers.keys().choose_multiple(rng, num_sync_ips).into_iter().copied().collect();
            // Insert the block request.
            sync.insert_block_request(height, (hash, previous_hash, sync_ips.clone())).unwrap();
            // Check that the block requests were inserted.
            assert_eq!(sync.get_block_request(height), Some((hash, previous_hash, sync_ips)));
            assert!(sync.get_block_request_timestamp(height).is_some());
        }

        for (height, (hash, previous_hash, num_sync_ips)) in requests.clone() {
            // Construct the sync IPs.
            let sync_ips: IndexSet<_> =
                sync_peers.keys().choose_multiple(rng, num_sync_ips).into_iter().copied().collect();
            // Check that the block requests are still inserted.
            assert_eq!(sync.get_block_request(height), Some((hash, previous_hash, sync_ips)));
            assert!(sync.get_block_request_timestamp(height).is_some());
        }

        for (height, (hash, previous_hash, num_sync_ips)) in requests {
            // Construct the sync IPs.
            let sync_ips: IndexSet<_> =
                sync_peers.keys().choose_multiple(rng, num_sync_ips).into_iter().copied().collect();
            // Ensure that the block requests cannot be inserted twice.
            sync.insert_block_request(height, (hash, previous_hash, sync_ips.clone())).unwrap_err();
            // Check that the block requests are still inserted.
            assert_eq!(sync.get_block_request(height), Some((hash, previous_hash, sync_ips)));
            assert!(sync.get_block_request_timestamp(height).is_some());
        }
    }

    #[test]
    fn test_insert_block_requests_fails() {
        let sync = sample_sync_at_height(9);

        // Add a peer.
        sync.update_peer_locators(sample_peer_ip(1), sample_block_locators(10)).unwrap();

        // Inserting a block height that is already canonized should fail.
        sync.insert_block_request(9, (None, None, indexset![sample_peer_ip(1)])).unwrap_err();
        // Inserting a block height that is not canonized should succeed.
        sync.insert_block_request(10, (None, None, indexset![sample_peer_ip(1)])).unwrap();
    }

    #[test]
    fn test_update_peer_locators() {
        let sync = sample_sync_at_height(0);

        // Test 2 peers.
        let peer1_ip = sample_peer_ip(1);
        for peer1_height in 0..500u32 {
            sync.update_peer_locators(peer1_ip, sample_block_locators(peer1_height)).unwrap();
            assert_eq!(sync.get_peer_height(&peer1_ip), Some(peer1_height));

            let peer2_ip = sample_peer_ip(2);
            for peer2_height in 0..500u32 {
                println!("Testing peer 1 height at {peer1_height} and peer 2 height at {peer2_height}");

                sync.update_peer_locators(peer2_ip, sample_block_locators(peer2_height)).unwrap();
                assert_eq!(sync.get_peer_height(&peer2_ip), Some(peer2_height));

                // Compute the distance between the peers.
                let distance =
                    if peer1_height > peer2_height { peer1_height - peer2_height } else { peer2_height - peer1_height };

                // Check the common ancestor.
                if distance < NUM_RECENT_BLOCKS as u32 {
                    let expected_ancestor = core::cmp::min(peer1_height, peer2_height);
                    assert_eq!(sync.get_common_ancestor(peer1_ip, peer2_ip), Some(expected_ancestor));
                    assert_eq!(sync.get_common_ancestor(peer2_ip, peer1_ip), Some(expected_ancestor));
                } else {
                    let min_checkpoints =
                        core::cmp::min(peer1_height / CHECKPOINT_INTERVAL, peer2_height / CHECKPOINT_INTERVAL);
                    let expected_ancestor = min_checkpoints * CHECKPOINT_INTERVAL;
                    assert_eq!(sync.get_common_ancestor(peer1_ip, peer2_ip), Some(expected_ancestor));
                    assert_eq!(sync.get_common_ancestor(peer2_ip, peer1_ip), Some(expected_ancestor));
                }
            }
        }
    }

    #[test]
    fn test_remove_peer() {
        let sync = sample_sync_at_height(0);

        let peer_ip = sample_peer_ip(1);
        sync.update_peer_locators(peer_ip, sample_block_locators(100)).unwrap();
        assert_eq!(sync.get_peer_height(&peer_ip), Some(100));

        sync.remove_peer(&peer_ip);
        assert_eq!(sync.get_peer_height(&peer_ip), None);

        sync.update_peer_locators(peer_ip, sample_block_locators(200)).unwrap();
        assert_eq!(sync.get_peer_height(&peer_ip), Some(200));

        sync.remove_peer(&peer_ip);
        assert_eq!(sync.get_peer_height(&peer_ip), None);
    }

    #[test]
    fn test_locators_insert_remove_insert() {
        let sync = sample_sync_at_height(0);

        let peer_ip = sample_peer_ip(1);
        sync.update_peer_locators(peer_ip, sample_block_locators(100)).unwrap();
        assert_eq!(sync.get_peer_height(&peer_ip), Some(100));

        sync.remove_peer(&peer_ip);
        assert_eq!(sync.get_peer_height(&peer_ip), None);

        sync.update_peer_locators(peer_ip, sample_block_locators(200)).unwrap();
        assert_eq!(sync.get_peer_height(&peer_ip), Some(200));
    }

    #[test]
    fn test_requests_insert_remove_insert() {
        let rng = &mut TestRng::default();
        let sync = sample_sync_at_height(0);

        // Add a peer.
        let peer_ip = sample_peer_ip(1);
        sync.update_peer_locators(peer_ip, sample_block_locators(10)).unwrap();

        // Prepare the block requests.
        let (requests, sync_peers) = sync.prepare_block_requests();
        assert_eq!(requests.len(), 10);

        for (height, (hash, previous_hash, num_sync_ips)) in requests.clone() {
            // Construct the sync IPs.
            let sync_ips: IndexSet<_> =
                sync_peers.keys().choose_multiple(rng, num_sync_ips).into_iter().copied().collect();
            // Insert the block request.
            sync.insert_block_request(height, (hash, previous_hash, sync_ips.clone())).unwrap();
            // Check that the block requests were inserted.
            assert_eq!(sync.get_block_request(height), Some((hash, previous_hash, sync_ips)));
            assert!(sync.get_block_request_timestamp(height).is_some());
        }

        // Remove the peer.
        sync.remove_peer(&peer_ip);

        for (height, _) in requests {
            // Check that the block requests were removed.
            assert_eq!(sync.get_block_request(height), None);
            assert!(sync.get_block_request_timestamp(height).is_none());
        }

        // As there is no peer, it should not be possible to prepare block requests.
        let (requests, _) = sync.prepare_block_requests();
        assert_eq!(requests.len(), 0);

        // Add the peer again.
        sync.update_peer_locators(peer_ip, sample_block_locators(10)).unwrap();

        // Prepare the block requests.
        let (requests, _) = sync.prepare_block_requests();
        assert_eq!(requests.len(), 10);

        for (height, (hash, previous_hash, num_sync_ips)) in requests {
            // Construct the sync IPs.
            let sync_ips: IndexSet<_> =
                sync_peers.keys().choose_multiple(rng, num_sync_ips).into_iter().copied().collect();
            // Insert the block request.
            sync.insert_block_request(height, (hash, previous_hash, sync_ips.clone())).unwrap();
            // Check that the block requests were inserted.
            assert_eq!(sync.get_block_request(height), Some((hash, previous_hash, sync_ips)));
            assert!(sync.get_block_request_timestamp(height).is_some());
        }
    }

    // TODO: duplicate responses, ensure fails.
}<|MERGE_RESOLUTION|>--- conflicted
+++ resolved
@@ -21,12 +21,8 @@
 use snarkos_node_router::messages::DataBlocks;
 use snarkos_node_sync_communication_service::CommunicationService;
 use snarkos_node_sync_locators::{CHECKPOINT_INTERVAL, NUM_RECENT_BLOCKS};
-<<<<<<< HEAD
-use snarkvm::prelude::{Network, block::Block};
-=======
 use snarkos_node_tcp::Tcp;
 use snarkvm::prelude::{block::Block, Network};
->>>>>>> 846244db
 
 use anyhow::{Result, bail, ensure};
 use indexmap::{IndexMap, IndexSet};
@@ -986,12 +982,8 @@
     use snarkos_node_bft_ledger_service::MockLedgerService;
     use snarkvm::prelude::{Field, TestRng};
 
-<<<<<<< HEAD
-    use indexmap::{IndexSet, indexset};
-=======
     use indexmap::{indexset, IndexSet};
     use snarkos_node_tcp::Config;
->>>>>>> 846244db
     use snarkvm::ledger::committee::Committee;
     use std::net::{IpAddr, Ipv4Addr};
 
