--- conflicted
+++ resolved
@@ -92,15 +92,10 @@
     bft_sender: Arc<OnceCell<BFTSender<N>>>,
     /// The batch proposal, if the primary is currently proposing a batch.
     proposed_batch: Arc<ProposedBatch<N>>,
-<<<<<<< HEAD
+    /// The timestamp of the most recent proposed batch.
+    latest_proposed_batch_timestamp: Arc<RwLock<i64>>,
     /// The recently-signed batch proposals (a map from the address to the round, timestamp, batch ID, and signature).
     signed_proposals: Arc<RwLock<HashMap<Address<N>, (u64, i64, Field<N>, Signature<N>)>>>,
-=======
-    /// The timestamp of the most recent proposed batch.
-    latest_proposed_batch_timestamp: Arc<RwLock<i64>>,
-    /// The recently-signed batch proposals (a map from the address to the round, batch ID, and signature).
-    signed_proposals: Arc<RwLock<HashMap<Address<N>, (u64, Field<N>, Signature<N>)>>>,
->>>>>>> bbd5aaa0
     /// The spawned handles.
     handles: Arc<Mutex<Vec<JoinHandle<()>>>>,
     /// The lock for propose_batch.
@@ -2115,11 +2110,7 @@
     }
 
     #[tokio::test]
-<<<<<<< HEAD
     async fn test_batch_propose_from_peer_expired() {
-=======
-    async fn test_batch_propose_from_peer_with_invalid_timestamp() {
->>>>>>> bbd5aaa0
         let round = 2;
         let mut rng = TestRng::default();
         let (primary, accounts) = primary_without_handlers(&mut rng).await;
@@ -2129,25 +2120,15 @@
 
         // Create a valid proposal with an author that isn't the primary.
         let peer_account = &accounts[1];
-<<<<<<< HEAD
         let peer_address = peer_account.1.address();
         let peer_ip = peer_account.0;
         let timestamp = now();
-=======
-        let peer_ip = peer_account.0;
-        let invalid_timestamp = now(); // Use a timestamp that is too early.
->>>>>>> bbd5aaa0
         let proposal = create_test_proposal(
             &peer_account.1,
             primary.ledger.current_committee().unwrap(),
             round,
-<<<<<<< HEAD
             previous_certificates.clone(),
             timestamp,
-=======
-            previous_certificates,
-            invalid_timestamp,
->>>>>>> bbd5aaa0
             &mut rng,
         );
 
@@ -2159,7 +2140,6 @@
         // The author must be known to resolver to pass propose checks.
         primary.gateway.resolver().insert_peer(peer_ip, peer_ip, peer_account.1.address());
 
-<<<<<<< HEAD
         // Try to process the batch proposal from the peer, should succeed.
         primary.process_batch_propose_from_peer(peer_ip, (*proposal.batch_header()).clone().into()).await.unwrap();
 
@@ -2194,16 +2174,6 @@
 
     #[tokio::test]
     async fn test_batch_propose_from_peer_after_expiration() {
-=======
-        // Try to process the batch proposal from the peer, should error.
-        assert!(
-            primary.process_batch_propose_from_peer(peer_ip, (*proposal.batch_header()).clone().into()).await.is_err()
-        );
-    }
-
-    #[tokio::test]
-    async fn test_batch_propose_from_peer_with_past_timestamp() {
->>>>>>> bbd5aaa0
         let round = 2;
         let mut rng = TestRng::default();
         let (primary, accounts) = primary_without_handlers(&mut rng).await;
@@ -2213,25 +2183,15 @@
 
         // Create a valid proposal with an author that isn't the primary.
         let peer_account = &accounts[1];
-<<<<<<< HEAD
         let peer_address = peer_account.1.address();
         let peer_ip = peer_account.0;
         let timestamp = now();
-=======
-        let peer_ip = peer_account.0;
-        let past_timestamp = now() - 5; // Use a timestamp that is in the past.
->>>>>>> bbd5aaa0
         let proposal = create_test_proposal(
             &peer_account.1,
             primary.ledger.current_committee().unwrap(),
             round,
-<<<<<<< HEAD
             previous_certificates.clone(),
             timestamp,
-=======
-            previous_certificates,
-            past_timestamp,
->>>>>>> bbd5aaa0
             &mut rng,
         );
 
@@ -2243,7 +2203,6 @@
         // The author must be known to resolver to pass propose checks.
         primary.gateway.resolver().insert_peer(peer_ip, peer_ip, peer_account.1.address());
 
-<<<<<<< HEAD
         // Try to process the batch proposal from the peer, should succeed.
         primary.process_batch_propose_from_peer(peer_ip, (*proposal.batch_header()).clone().into()).await.unwrap();
 
@@ -2277,12 +2236,78 @@
         let batch_id = primary.signed_proposals.read().get(&peer_account.1.address()).unwrap().2;
         assert_eq!(round, original_round);
         assert_ne!(batch_id, original_batch_id);
-=======
+    }
+
+    #[tokio::test]
+    async fn test_batch_propose_from_peer_with_invalid_timestamp() {
+        let round = 2;
+        let mut rng = TestRng::default();
+        let (primary, accounts) = primary_without_handlers(&mut rng).await;
+
+        // Generate certificates.
+        let previous_certificates = store_certificate_chain(&primary, &accounts, round, &mut rng);
+
+        // Create a valid proposal with an author that isn't the primary.
+        let peer_account = &accounts[1];
+        let peer_ip = peer_account.0;
+        let invalid_timestamp = now(); // Use a timestamp that is too early.
+        let proposal = create_test_proposal(
+            &peer_account.1,
+            primary.ledger.current_committee().unwrap(),
+            round,
+            previous_certificates,
+            invalid_timestamp,
+            &mut rng,
+        );
+
+        // Make sure the primary is aware of the transmissions in the proposal.
+        for (transmission_id, transmission) in proposal.transmissions() {
+            primary.workers[0].process_transmission_from_peer(peer_ip, *transmission_id, transmission.clone())
+        }
+
+        // The author must be known to resolver to pass propose checks.
+        primary.gateway.resolver().insert_peer(peer_ip, peer_ip, peer_account.1.address());
+
         // Try to process the batch proposal from the peer, should error.
         assert!(
             primary.process_batch_propose_from_peer(peer_ip, (*proposal.batch_header()).clone().into()).await.is_err()
         );
->>>>>>> bbd5aaa0
+    }
+
+    #[tokio::test]
+    async fn test_batch_propose_from_peer_with_past_timestamp() {
+        let round = 2;
+        let mut rng = TestRng::default();
+        let (primary, accounts) = primary_without_handlers(&mut rng).await;
+
+        // Generate certificates.
+        let previous_certificates = store_certificate_chain(&primary, &accounts, round, &mut rng);
+
+        // Create a valid proposal with an author that isn't the primary.
+        let peer_account = &accounts[1];
+        let peer_ip = peer_account.0;
+        let past_timestamp = now() - 5; // Use a timestamp that is in the past.
+        let proposal = create_test_proposal(
+            &peer_account.1,
+            primary.ledger.current_committee().unwrap(),
+            round,
+            previous_certificates,
+            past_timestamp,
+            &mut rng,
+        );
+
+        // Make sure the primary is aware of the transmissions in the proposal.
+        for (transmission_id, transmission) in proposal.transmissions() {
+            primary.workers[0].process_transmission_from_peer(peer_ip, *transmission_id, transmission.clone())
+        }
+
+        // The author must be known to resolver to pass propose checks.
+        primary.gateway.resolver().insert_peer(peer_ip, peer_ip, peer_account.1.address());
+
+        // Try to process the batch proposal from the peer, should error.
+        assert!(
+            primary.process_batch_propose_from_peer(peer_ip, (*proposal.batch_header()).clone().into()).await.is_err()
+        );
     }
 
     #[tokio::test(flavor = "multi_thread")]
