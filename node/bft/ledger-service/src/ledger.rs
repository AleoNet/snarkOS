// Copyright (C) 2019-2023 Aleo Systems Inc.
// This file is part of the snarkOS library.

// Licensed under the Apache License, Version 2.0 (the "License");
// you may not use this file except in compliance with the License.
// You may obtain a copy of the License at:
// http://www.apache.org/licenses/LICENSE-2.0

// Unless required by applicable law or agreed to in writing, software
// distributed under the License is distributed on an "AS IS" BASIS,
// WITHOUT WARRANTIES OR CONDITIONS OF ANY KIND, either express or implied.
// See the License for the specific language governing permissions and
// limitations under the License.

use crate::{fmt_id, spawn_blocking, LedgerService};
use snarkvm::{
    ledger::{
        block::{Block, Transaction},
        coinbase::{CoinbaseVerifyingKey, ProverSolution, PuzzleCommitment},
        committee::Committee,
        narwhal::{BatchCertificate, Data, Subdag, Transmission, TransmissionID},
        store::ConsensusStorage,
        Ledger,
    },
    prelude::{bail, Address, Field, Network, Result},
};

use indexmap::IndexMap;
use lru::LruCache;
<<<<<<< HEAD
use parking_lot::Mutex;
use parking_lot::RwLock;
=======
use parking_lot::{Mutex, RwLock};
>>>>>>> 3b473759
use std::{
    fmt,
    ops::Range,
    sync::{
        atomic::{AtomicBool, Ordering},
        Arc,
    },
};

<<<<<<< HEAD
type LatestLeader<N> = (u64, Address<N>);

=======
>>>>>>> 3b473759
/// The capacity of the LRU holiding the recently queried committees.
const COMMITTEE_CACHE_SIZE: usize = 16;

/// A core ledger service.
#[allow(clippy::type_complexity)]
pub struct CoreLedgerService<N: Network, C: ConsensusStorage<N>> {
    ledger: Ledger<N, C>,
    coinbase_verifying_key: Arc<CoinbaseVerifyingKey<N>>,
    committee_cache: Arc<Mutex<LruCache<u64, Committee<N>>>>,
    latest_leader: Arc<RwLock<Option<(u64, Address<N>)>>>,
    shutdown: Arc<AtomicBool>,
    latest_leader: Arc<RwLock<Option<LatestLeader<N>>>>,
    committee_cache: Arc<Mutex<LruCache<u64, Committee<N>>>>,
}

impl<N: Network, C: ConsensusStorage<N>> CoreLedgerService<N, C> {
    /// Initializes a new core ledger service.
    pub fn new(ledger: Ledger<N, C>, shutdown: Arc<AtomicBool>) -> Self {
        let coinbase_verifying_key = Arc::new(ledger.coinbase_puzzle().coinbase_verifying_key().clone());
        let committee_cache = Arc::new(Mutex::new(LruCache::new(COMMITTEE_CACHE_SIZE.try_into().unwrap())));
<<<<<<< HEAD
        Self { ledger, coinbase_verifying_key, shutdown, latest_leader: Default::default(), committee_cache }
=======
        Self { ledger, coinbase_verifying_key, committee_cache, latest_leader: Default::default(), shutdown }
>>>>>>> 3b473759
    }
}

impl<N: Network, C: ConsensusStorage<N>> fmt::Debug for CoreLedgerService<N, C> {
    /// Implements a custom `fmt::Debug` for `CoreLedgerService`.
    fn fmt(&self, f: &mut fmt::Formatter<'_>) -> fmt::Result {
        f.debug_struct("CoreLedgerService").field("current_committee", &self.current_committee()).finish()
    }
}

#[async_trait]
impl<N: Network, C: ConsensusStorage<N>> LedgerService<N> for CoreLedgerService<N, C> {
    /// Returns the latest round in the ledger.
    fn latest_round(&self) -> u64 {
        self.ledger.latest_round()
    }

    /// Returns the latest block height in the ledger.
    fn latest_block_height(&self) -> u32 {
        self.ledger.latest_height()
    }

    /// Returns the latest block in the ledger.
    fn latest_block(&self) -> Block<N> {
        self.ledger.latest_block()
    }

    /// Returns the latest cached leader and its associated round.
    fn latest_leader(&self) -> Option<(u64, Address<N>)> {
        *self.latest_leader.read()
    }

    /// Updates the latest cached leader and its associated round.
    fn update_latest_leader(&self, round: u64, leader: Address<N>) {
        *self.latest_leader.write() = Some((round, leader));
    }

    /// Returns `true` if the given block height exists in the ledger.
    fn contains_block_height(&self, height: u32) -> bool {
        self.ledger.contains_block_height(height).unwrap_or(false)
    }

    /// Returns the block height for the given block hash, if it exists.
    fn get_block_height(&self, hash: &N::BlockHash) -> Result<u32> {
        self.ledger.get_height(hash)
    }

    /// Returns the block hash for the given block height, if it exists.
    fn get_block_hash(&self, height: u32) -> Result<N::BlockHash> {
        self.ledger.get_hash(height)
    }

    /// Returns the block for the given block height.
    fn get_block(&self, height: u32) -> Result<Block<N>> {
        self.ledger.get_block(height)
    }

    /// Returns the blocks in the given block range.
    /// The range is inclusive of the start and exclusive of the end.
    fn get_blocks(&self, heights: Range<u32>) -> Result<Vec<Block<N>>> {
        self.ledger.get_blocks(heights)
    }

    /// Returns the solution for the given solution ID.
    fn get_solution(&self, solution_id: &PuzzleCommitment<N>) -> Result<ProverSolution<N>> {
        self.ledger.get_solution(solution_id)
    }

    /// Returns the unconfirmed transaction for the given transaction ID.
    fn get_unconfirmed_transaction(&self, transaction_id: N::TransactionID) -> Result<Transaction<N>> {
        self.ledger.get_unconfirmed_transaction(&transaction_id)
    }

    /// Returns the batch certificate for the given batch certificate ID.
    fn get_batch_certificate(&self, certificate_id: &Field<N>) -> Result<BatchCertificate<N>> {
        match self.ledger.get_batch_certificate(certificate_id) {
            Ok(Some(certificate)) => Ok(certificate),
            Ok(None) => bail!("No batch certificate found for certificate ID {certificate_id} in the ledger"),
            Err(error) => Err(error),
        }
    }

    /// Returns the current committee.
    fn current_committee(&self) -> Result<Committee<N>> {
        self.ledger.latest_committee()
    }

    /// Returns the committee for the given round.
    /// If the given round is in the future, then the current committee is returned.
    fn get_committee_for_round(&self, round: u64) -> Result<Committee<N>> {
        // Check if the committee is already in the cache.
        if let Some(committee) = self.committee_cache.lock().get(&round) {
            return Ok(committee.clone());
        }

        match self.ledger.get_committee_for_round(round)? {
            // Return the committee if it exists.
            Some(committee) => {
                // Insert the committee into the cache.
                self.committee_cache.lock().push(round, committee.clone());
<<<<<<< HEAD
=======
                // Return the committee.
>>>>>>> 3b473759
                Ok(committee)
            }
            // Return the current committee if the round is in the future.
            None => {
                // Retrieve the current committee.
                let current_committee = self.current_committee()?;
                // Return the current committee if the round is in the future.
                match current_committee.starting_round() <= round {
                    true => Ok(current_committee),
                    false => bail!("No committee found for round {round} in the ledger"),
                }
            }
        }
    }

    /// Returns the committee lookback for the given round.
    /// If the committee lookback round is in the future, then the current committee is returned.
    fn get_committee_lookback_for_round(&self, round: u64) -> Result<Committee<N>> {
        // Get the round number for the previous committee. Note, we subtract 2 from odd rounds,
        // because committees are updated in even rounds.
        let previous_round = match round % 2 == 0 {
            true => round.saturating_sub(1),
            false => round.saturating_sub(2),
        };

        // Get the committee lookback round.
        let committee_lookback_round = previous_round.saturating_sub(Committee::<N>::COMMITTEE_LOOKBACK_RANGE);

        // Retrieve the committee for the committee lookback round.
        self.get_committee_for_round(committee_lookback_round)
    }

    /// Returns `true` if the ledger contains the given certificate ID in block history.
    fn contains_certificate(&self, certificate_id: &Field<N>) -> Result<bool> {
        self.ledger.contains_certificate(certificate_id)
    }

    /// Returns `true` if the transmission exists in the ledger.
    fn contains_transmission(&self, transmission_id: &TransmissionID<N>) -> Result<bool> {
        match transmission_id {
            TransmissionID::Ratification => Ok(false),
            TransmissionID::Solution(puzzle_commitment) => self.ledger.contains_puzzle_commitment(puzzle_commitment),
            TransmissionID::Transaction(transaction_id) => self.ledger.contains_transaction_id(transaction_id),
        }
    }

    /// Ensures that the given transmission is not a fee and matches the given transmission ID.
    fn ensure_transmission_is_well_formed(
        &self,
        transmission_id: TransmissionID<N>,
        transmission: &mut Transmission<N>,
    ) -> Result<()> {
        match (transmission_id, transmission) {
            (TransmissionID::Ratification, Transmission::Ratification) => {}
            (TransmissionID::Transaction(expected_transaction_id), Transmission::Transaction(transaction_data)) => {
                match transaction_data.clone().deserialize_blocking() {
                    Ok(transaction) => {
                        // Ensure the transaction ID matches the expected transaction ID.
                        if transaction.id() != expected_transaction_id {
                            bail!(
                                "Received mismatching transaction ID  - expected {}, found {}",
                                fmt_id(expected_transaction_id),
                                fmt_id(transaction.id()),
                            );
                        }

                        // Ensure the transaction is not a fee transaction.
                        if transaction.is_fee() {
                            bail!("Received a fee transaction in a transmission");
                        }

                        // Update the transmission with the deserialized transaction.
                        *transaction_data = Data::Object(transaction);
                    }
                    Err(err) => {
                        bail!("Failed to deserialize transaction: {err}");
                    }
                }
            }
            (TransmissionID::Solution(expected_commitment), Transmission::Solution(solution_data)) => {
                match solution_data.clone().deserialize_blocking() {
                    Ok(solution) => {
                        if solution.commitment() != expected_commitment {
                            bail!(
                                "Received mismatching solution ID - expected {}, found {}",
                                fmt_id(expected_commitment),
                                fmt_id(solution.commitment()),
                            );
                        }

                        // Update the transmission with the deserialized solution.
                        *solution_data = Data::Object(solution);
                    }
                    Err(err) => {
                        bail!("Failed to deserialize solution: {err}");
                    }
                }
            }
            _ => {
                bail!("Mismatching `(transmission_id, transmission)` pair");
            }
        }

        Ok(())
    }

    /// Checks the given solution is well-formed.
    async fn check_solution_basic(
        &self,
        puzzle_commitment: PuzzleCommitment<N>,
        solution: Data<ProverSolution<N>>,
    ) -> Result<()> {
        // Deserialize the solution.
        let solution = spawn_blocking!(solution.deserialize_blocking())?;
        // Ensure the puzzle commitment matches in the solution.
        if puzzle_commitment != solution.commitment() {
            bail!("Invalid solution - expected {puzzle_commitment}, found {}", solution.commitment());
        }

        // Retrieve the coinbase verifying key.
        let coinbase_verifying_key = self.coinbase_verifying_key.clone();
        // Compute the current epoch challenge.
        let epoch_challenge = self.ledger.latest_epoch_challenge()?;
        // Retrieve the current proof target.
        let proof_target = self.ledger.latest_proof_target();

        // Ensure that the prover solution is valid for the given epoch.
        if !spawn_blocking!(solution.verify(&coinbase_verifying_key, &epoch_challenge, proof_target))? {
            bail!("Invalid prover solution '{puzzle_commitment}' for the current epoch.");
        }
        Ok(())
    }

    /// Checks the given transaction is well-formed and unique.
    async fn check_transaction_basic(
        &self,
        transaction_id: N::TransactionID,
        transaction: Data<Transaction<N>>,
    ) -> Result<()> {
        // Deserialize the transaction.
        let transaction = spawn_blocking!(transaction.deserialize_blocking())?;
        // Ensure the transaction ID matches in the transaction.
        if transaction_id != transaction.id() {
            bail!("Invalid transaction - expected {transaction_id}, found {}", transaction.id());
        }
        // Check if the transmission is a fee transaction.
        if transaction.is_fee() {
            bail!("Invalid transaction - 'Transaction::fee' type is not valid at this stage ({})", transaction.id());
        }
        // Check the transaction is well-formed.
        let ledger = self.ledger.clone();
        spawn_blocking!(ledger.check_transaction_basic(&transaction, None, &mut rand::thread_rng()))
    }

    /// Checks the given block is valid next block.
    fn check_next_block(&self, block: &Block<N>) -> Result<()> {
        self.ledger.check_next_block(block, &mut rand::thread_rng())
    }

    /// Returns a candidate for the next block in the ledger, using a committed subdag and its transmissions.
    #[cfg(feature = "ledger-write")]
    fn prepare_advance_to_next_quorum_block(
        &self,
        subdag: Subdag<N>,
        transmissions: IndexMap<TransmissionID<N>, Transmission<N>>,
    ) -> Result<Block<N>> {
        self.ledger.prepare_advance_to_next_quorum_block(subdag, transmissions)
    }

    /// Adds the given block as the next block in the ledger.
    #[cfg(feature = "ledger-write")]
    fn advance_to_next_block(&self, block: &Block<N>) -> Result<()> {
        // If the Ctrl-C handler registered the signal, then skip advancing to the next block.
        if self.shutdown.load(Ordering::Relaxed) {
            bail!("Skipping advancing to block {} - The node is shutting down", block.height());
        }
        // Advance to the next block.
        self.ledger.advance_to_next_block(block)?;
        tracing::info!("\n\nAdvanced to block {} at round {} - {}\n", block.height(), block.round(), block.hash());
        Ok(())
    }
}<|MERGE_RESOLUTION|>--- conflicted
+++ resolved
@@ -27,12 +27,7 @@
 
 use indexmap::IndexMap;
 use lru::LruCache;
-<<<<<<< HEAD
-use parking_lot::Mutex;
-use parking_lot::RwLock;
-=======
 use parking_lot::{Mutex, RwLock};
->>>>>>> 3b473759
 use std::{
     fmt,
     ops::Range,
@@ -42,11 +37,6 @@
     },
 };
 
-<<<<<<< HEAD
-type LatestLeader<N> = (u64, Address<N>);
-
-=======
->>>>>>> 3b473759
 /// The capacity of the LRU holiding the recently queried committees.
 const COMMITTEE_CACHE_SIZE: usize = 16;
 
@@ -58,8 +48,6 @@
     committee_cache: Arc<Mutex<LruCache<u64, Committee<N>>>>,
     latest_leader: Arc<RwLock<Option<(u64, Address<N>)>>>,
     shutdown: Arc<AtomicBool>,
-    latest_leader: Arc<RwLock<Option<LatestLeader<N>>>>,
-    committee_cache: Arc<Mutex<LruCache<u64, Committee<N>>>>,
 }
 
 impl<N: Network, C: ConsensusStorage<N>> CoreLedgerService<N, C> {
@@ -67,11 +55,7 @@
     pub fn new(ledger: Ledger<N, C>, shutdown: Arc<AtomicBool>) -> Self {
         let coinbase_verifying_key = Arc::new(ledger.coinbase_puzzle().coinbase_verifying_key().clone());
         let committee_cache = Arc::new(Mutex::new(LruCache::new(COMMITTEE_CACHE_SIZE.try_into().unwrap())));
-<<<<<<< HEAD
-        Self { ledger, coinbase_verifying_key, shutdown, latest_leader: Default::default(), committee_cache }
-=======
         Self { ledger, coinbase_verifying_key, committee_cache, latest_leader: Default::default(), shutdown }
->>>>>>> 3b473759
     }
 }
 
@@ -172,10 +156,7 @@
             Some(committee) => {
                 // Insert the committee into the cache.
                 self.committee_cache.lock().push(round, committee.clone());
-<<<<<<< HEAD
-=======
                 // Return the committee.
->>>>>>> 3b473759
                 Ok(committee)
             }
             // Return the current committee if the round is in the future.
