--- conflicted
+++ resolved
@@ -39,11 +39,7 @@
 
 use std::{convert::Infallible, net::SocketAddr, sync::Arc};
 
-<<<<<<< HEAD
-const METHODS_EXPECTING_PARAMS: [&str; 13] = [
-=======
-const METHODS_EXPECTING_PARAMS: [&str; 15] = [
->>>>>>> 69ed72e4
+const METHODS_EXPECTING_PARAMS: [&str; 14] = [
     // public
     "getblock",
     "getblockhash",
