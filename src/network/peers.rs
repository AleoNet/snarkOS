--- conflicted
+++ resolved
@@ -296,14 +296,9 @@
                 };
 
                 // Add the sync nodes to the list of candidate peers.
-<<<<<<< HEAD
                 let mut sync_nodes: Vec<SocketAddr> = E::SYNC_NODES.iter().map(|ip| ip.parse().unwrap()).collect();
                 sync_nodes.shuffle(&mut OsRng::default());
-                self.add_candidate_peers(&sync_nodes);
-=======
-                let sync_nodes: Vec<SocketAddr> = E::SYNC_NODES.iter().map(|ip| ip.parse().unwrap()).collect();
                 self.add_candidate_peers(&sync_nodes).await;
->>>>>>> 7c928b73
 
                 // Add the peer nodes to the list of candidate peers.
                 let peer_nodes: Vec<SocketAddr> = E::PEER_NODES.iter().map(|ip| ip.parse().unwrap()).collect();
@@ -464,21 +459,18 @@
     /// This method skips adding any given peers if the combined size exceeds the threshold,
     /// as the peer providing this list could be subverting the protocol.
     ///
-<<<<<<< HEAD
-    fn add_candidate_peers(&mut self, peers: &[SocketAddr]) {
+    async fn add_candidate_peers(&self, peers: &[SocketAddr]) {
+        let mut candidate_peers = self.candidate_peers.write().await;
+
         // TODO (raychu86): Make this variable globally accessible.
         const MAXIMUM_CONNECTED_SYNC_NODES: usize = 3;
 
-        let connected_peers: HashSet<SocketAddr> = self.connected_peers.keys().into_iter().cloned().collect();
+        let connected_peers: HashSet<SocketAddr> = self.connected_peers.read().await.keys().into_iter().cloned().collect();
         let sync_nodes: HashSet<SocketAddr> = E::SYNC_NODES.iter().map(|ip| ip.parse().unwrap()).collect();
 
         // Fetch the number of connected sync nodes.
         let num_connected_sync_nodes = connected_peers.intersection(&sync_nodes).count();
-
-=======
-    async fn add_candidate_peers(&self, peers: &[SocketAddr]) {
-        let mut candidate_peers = self.candidate_peers.write().await;
->>>>>>> 7c928b73
+      
         // Ensure the combined number of peers does not surpass the threshold.
         if candidate_peers.len() + peers.len() < E::MAXIMUM_CANDIDATE_PEERS {
             // Proceed to insert each new candidate peer IP.
@@ -486,7 +478,6 @@
                 // Ensure the peer is not self and is a new candidate peer.
                 let is_self = *peer_ip == self.local_ip
                     || (peer_ip.ip().is_unspecified() || peer_ip.ip().is_loopback()) && peer_ip.port() == self.local_ip.port();
-<<<<<<< HEAD
 
                 // Ensure that the node has not connected to more than `MAXIMUM_CONNECTED_SYNC_NODES` sync nodes.
                 let is_valid_sync_node = match sync_nodes.contains(peer_ip) {
@@ -494,12 +485,8 @@
                     false => true,
                 };
 
-                if !is_self && is_valid_sync_node && !self.is_connected_to(*peer_ip) && !self.candidate_peers.contains(peer_ip) {
-                    self.candidate_peers.insert(*peer_ip);
-=======
-                if !is_self && !self.is_connected_to(*peer_ip).await {
+                if !is_self && is_valid_sync_node && !self.is_connected_to(*peer_ip).await && !candidate_peers.contains(peer_ip) {
                     candidate_peers.insert(*peer_ip);
->>>>>>> 7c928b73
                 }
             }
         }
